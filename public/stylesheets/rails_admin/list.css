.grid {
  width: 100%;
  border-collapse:collapse;
}

.grid thead th {
  padding: 9px 0 9px 5px;
}

.grid thead th a {
  background-repeat: no-repeat;
  background-position: right;
  /* so as to not strech when selected: */
  padding: 0 20px 0 0;
}

.grid thead th.selected a {
  /* to accomodate the sort arrow: */
  padding: 0 20px 0 0;
  font-weight:bold;
}

.grid thead th a.ascending {
  background-image: url(../../images/rails_admin/bullet_arrow_up.png);
}

.grid thead th a.descending {
  background-image: url(../../images/rails_admin/bullet_arrow_down.png);
}

.grid tr.link:hover {
  background-color: #B9DAFC;
  cursor: pointer;
}

.grid .checker {
  padding: 0px 5px;
}

.grid tbody .boolean {
  margin-bottom:-5px;
}

.grid tbody .date,
.grid tbody .datetime,
.grid tbody .time,
.grid tbody .timestamp {
  white-space: nowrap;
}

.grid tbody .other a {
  padding-left:2px;
  padding-right:2px;
  text-decoration:none;
  border:1px solid #B9B9B9;
  background:#FFF;
  color:#494949;
}

.grid tbody .other a:hover {
  border:1px solid #494949;
}

.grid tbody td.last {
  white-space: nowrap;
}

.grid thead th.first {
  padding-left: 5px;
}

.grid tbody td {
  padding: 7px 5px;
}

.grid tbody td.boolean, .grid thead th.boolean {
  text-align: center;
}
<<<<<<< HEAD
.grid tbody td.boolean {
  padding: 0 20px 0 0;
=======

.grid .pagination {
  padding-top:10px;
}

.grid .pagination a {
  background:#FFF;
  color:#000;
  border:1px solid #DDD;
  padding:6px;
  padding-top:3px;
  padding-bottom:4px;
  text-decoration:none;
}

.grid .pagination a:hover {
  background:#EEE;
  border:1px solid #494949;
}

.grid tfoot .bulk {
  float: right;
  margin-top: 8px;
}

.this-page {
  padding:3px;
}

.historyLink {
  color:#000;
  text-decoration:none;
}

.historyLink:hover {
  text-decoration:underline;
}

.filter {
  display:block;
  float:left;
  margin-top:10px;
}

.filter>* {
  display:block;
  float:left;
}

.filter input, .filter select {
  padding:0px;
  margin-left:8px;
}

.filter label {
  color:black;
  width: 100px;
  margin-left:10px;
}

.filter .delete {
  color:red;
>>>>>>> f258b37f
}<|MERGE_RESOLUTION|>--- conflicted
+++ resolved
@@ -76,46 +76,8 @@
 .grid tbody td.boolean, .grid thead th.boolean {
   text-align: center;
 }
-<<<<<<< HEAD
 .grid tbody td.boolean {
   padding: 0 20px 0 0;
-=======
-
-.grid .pagination {
-  padding-top:10px;
-}
-
-.grid .pagination a {
-  background:#FFF;
-  color:#000;
-  border:1px solid #DDD;
-  padding:6px;
-  padding-top:3px;
-  padding-bottom:4px;
-  text-decoration:none;
-}
-
-.grid .pagination a:hover {
-  background:#EEE;
-  border:1px solid #494949;
-}
-
-.grid tfoot .bulk {
-  float: right;
-  margin-top: 8px;
-}
-
-.this-page {
-  padding:3px;
-}
-
-.historyLink {
-  color:#000;
-  text-decoration:none;
-}
-
-.historyLink:hover {
-  text-decoration:underline;
 }
 
 .filter {
@@ -142,5 +104,4 @@
 
 .filter .delete {
   color:red;
->>>>>>> f258b37f
 }