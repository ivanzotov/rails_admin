/* Code is poetry */

* {
  margin:0;
  padding:0;
}

body{
  text-align:center;
  background:#fff url(/images/background.png) repeat-x;
  font-family:Verdana, Geneva, sans-serif;
  font-size:12px;
}

<<<<<<< HEAD
.image_replacement{
	background-repeat:no-repeat;
	text-indent:-9999px;
	display:block;
	overflow:hidden;
=======
a img {
  border:0;
>>>>>>> 8cb154cb
}

#wraper{
  width:960px;
  margin:0px auto;
  text-align:left;
}

#header{
	margin-bottom: 25px;
  font-size:10px;
  color:#FFF;
  height:120px;
}

#header a{
  color:#666;
}

ul.breadcrumb{
	height:50px;
  list-style-type:none;
	position:absolute;
}

ul.breadcrumb li{
	margin-top:12px;
	font-size: 200%;
	text-transform: lowercase;
  float:left;
  margin-right:3px;
	color:#ccc;
}

ul.breadcrumb li a{
  text-decoration:none;
	color:#999 !important;
}

ul.breadcrumb li:last-child a{
	color:#666 !important;
}

ul.breadcrumb li a:hover{
  text-decoration:underline;
	color:#666;
}

.user_info{
	margin-top:9px;
}

.user_info img{
	float:left;
}

.user_info ul{
	margin-left:5px;
	float:left;
}

.user_info li{
	font-size:90%;
	list-style-type:none;
}

.user_info li strong{
	font-size:120%;
}

.user_info li a{
	text-decoration:none;
	color:#333;
}

.here{
  margin-left:4px;
  margin-right:4px;
}

#headerLeft{
  float:left;
}

#headerLeft h1#logo{
	margin-top:62px;
  font-weight:normal;
  font-size:22px;
}
#headerLeft h1#logo span.image_replacement{
	background-image:url(/images/logo.png);
	width:64px;
	height:46px;
}

#headerRight{
  float:right;
}

#searchbar{
  margin-left:-60px;
  margin-top:8px;
}

#searchbar fieldset{
  border:none;
}

#searchbar input#search{
  border:none;
  background:#f6f6f6;
  font-size:12px;
  font-family:Verdana, Geneva, sans-serif;
  padding:4px;
  width:200px;
}

#search_btn{
  margin-left:-4px;
  position:relative;
  top:6px;
}

#content{
  width:960px;
  float:left;
  background:#FFF;
  border:1px solid #e6e6e6;
}

#contentHeader{
  background:#eee;
  padding:8px;
	text-transform:lowercase;
	color:#900;
}

#contentHeader h2{
  font-size:150%;
}

#contentMain{
  padding:5px;
}

#contentMainModules{
  padding:7px;
}

ul#quick{
  list-style-type:none;
  font-size:11px;
}

ul#quick li{
  float:left;
  margin-left:3px;
}

ul#quick li ul{
  display:none;
  list-style-type:none;
}

ul#quick li:hover ul{
  display:block;
}

ul#quick li:hover ul a{
  background:none;
  background:#f0eeda;
}

ul#quick li a {
  background:url(/images/fast_btn.png) repeat-x;
  border:1px solid #DDD;
  padding:5px;
  text-decoration:none;
  color:#000;
  padding-left:10px;
  padding-right:10px;
  display:block;
  margin-bottom:1px;
  width:80px;
  text-align:center;
}

#quickAccess{
  margin-top:-24px;
  float:right;
}

#highlight{
  background:#eabb60;
  padding:8px;
  margin:5px;
  font-size:11px;
  font-family:Verdana, Geneva, sans-serif;
  color:#FFF;
}

#notice{
  background:#bd2b14;
  padding:8px;
  margin:5px;
  font-size:11px;
  font-family:Verdana, Geneva, sans-serif;
  color:#FFF;
  padding-top:5px;
  padding-bottom:10px;
  padding-left:9px;
}

#notice img{
  position:relative;
  top:4px;
  right:3px;
}

ul#nav{
  float:left;
  list-style-type:none;
  margin-top:88px;
  margin-left:20px;
}

#nav li{
  display:block;
  float:left;
  font-size:12px;
  padding-bottom:8px;
  padding-top:8px;
  margin-right:2px;
}

#nav li a{
	border: 1px solid #ededed;
  color:#000;
  text-decoration:none;
  padding:8px;
  padding-left:12px;
  padding-right:12px;
  background:#fff url(/images/menu_hover.png) bottom repeat-x;
}

#nav li a:hover{
  background:#fff;
}

#nav li.active a{
	border-bottom-color: #fff;
  background:#fff;
}

#nav li a img{
  border:none;
}

#nav li a.addnew{
  position:relative;
  right:9px;
  top:1px;
  color:#000;
  text-decoration:none;
  padding:0px;
  padding-left:0px;
  padding-right:0px;
}

#nav li.more{
  margin-top:-9px;
}

ul#nav li.more:hover ul{
  display:block;
}

ul#nav li.more ul{
  display:none;
  margin:0;
  width:120px;
  position:absolute;
  margin-top:-1px;
}

ul#nav li.more ul li{
  float:none;
  margin:0;
  padding:0;
}

#nav li.more a{
  background:url(/images/navigation_more.png) no-repeat;
  display:block;
  text-indent:-9999px;
}

ul#nav li.more a{
	border: 1px solid #ededed;
  width:25px;
  height:31px;
  padding:0;
  margin:0;
}

ul#nav li.more ul li a{
  background:#dedede;
  text-indent:0px;
  padding:7px 5px 4px 5px;
  height:15px;
  font-size:10px;
  width:110px;
}

ul#nav li.more ul li a:hover{
  background:#ccc;
}

ul#nav li.more ul li.active a{
  background:#ccc;
}<|MERGE_RESOLUTION|>--- conflicted
+++ resolved
@@ -12,16 +12,15 @@
   font-size:12px;
 }
 
-<<<<<<< HEAD
+a img {
+  border:0;
+}
+
 .image_replacement{
 	background-repeat:no-repeat;
 	text-indent:-9999px;
 	display:block;
 	overflow:hidden;
-=======
-a img {
-  border:0;
->>>>>>> 8cb154cb
 }
 
 #wraper{
@@ -174,6 +173,7 @@
 ul#quick{
   list-style-type:none;
   font-size:11px;
+  float: right;
 }
 
 ul#quick li{
