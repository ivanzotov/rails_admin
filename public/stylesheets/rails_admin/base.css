--- conflicted
+++ resolved
@@ -6,12 +6,7 @@
 }
 
 body{
-<<<<<<< HEAD
-  background:#fff url(/images/rails_admin/background.png) repeat-x;
-=======
-  text-align:center;
   background:#fff url(../../images/rails_admin/background.png) repeat-x;
->>>>>>> 80e62a25
   font-family:Verdana, Geneva, sans-serif;
   font-size:12px;
 }
