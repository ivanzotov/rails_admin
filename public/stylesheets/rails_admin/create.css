#contentMainNew{
  padding:5px;
  margin-bottom:5px;
}

#contentMainNew fieldset{
  border:none;
}

#contentMainNew h2{
  clear:both;
  margin-top:2px;
  margin-bottom:3px;
  border-bottom:1px solid #b9b9b9;
  padding-bottom:4px;
  font-weight:normal;
  color:#9e988e;
  text-transform:uppercase;
  font-weight:bold;
  font-size:10px;
}

.formSection p{
  padding-top:5px;
  padding-bottom:5px;
  margin-bottom:1px;
  height:26px;
}

.formSection{
  margin-bottom:5px;
}

.formSection a {
  color: #000;
}

.formSection a.createAssociatedRecord {
    line-height: 24px;
    margin-left: 10px;
}

.formSection label{
  width:100px;
  display:block;
  float:left;
  margin-top:6px;
  font-size:11px;
  font-weight:bold;
  margin-left:2px;
}

.formSection label.inline{
  display:inline;
  float:none;
  font-weight:normal;
}

.field {
  margin-bottom: 1px;
  padding-bottom: 5px;
  padding-top: 5px;
}

.field .input {
  margin-left: 103px;
}

.field .row {
  margin: 10px 0;
}

.field .date,
.field .datetime,
.field .decimal,
.field .float,
.field .integer,
.field .text,
.field .time,
.field .timestamp,
.field .password,
.field .string {
  font-family:Verdana, Geneva, sans-serif;
  font-size:12px;
  padding:5px;
  width:250px;
  border-left:1px solid #e2e3ea;
  border-top:1px solid #abadb3;
  border-bottom:1px solid #e3e9ef;
  border-right:1px solid #dbdfe6;
}

.field .boolean {
  float:left;
  margin-top:6px;
}

.field .decimal {
  width:170px;
}

.field .float {
  width:120px;
}

.field .date, .field .timestamp, .field .time, .field .datetime {
  padding-right: 20px;
  width:150px;
}

.field .date, .field .datetime {
  background: url("/images/rails_admin/calendar.png") no-repeat right;
}

.field .time, .field .timestamp {
  background: url("/images/rails_admin/clock.png") no-repeat right;
}

.field .integer {
  width:90px;
}

.field .text {
  height:100px;
  width: 450px;
}

.formSection p.boolPlace{
  padding-top:2px;
}

.modifyInt{
  float:left;
  margin-left:5px;
}

.modifyInt a{
  display:block;
  width:9px;
  height:7px;
}

.modifyInt a img{
  border:none;
}

.modifyDown{
  margin-top:2px;
}

#error{
  background:#903333;
  padding:6px;
  padding-bottom:3px;
  color:#FFF;
  margin-top:2px;
  margin-bottom:5px;
}

#error h3{
  margin-bottom:5px;
}

#error ul{
  list-style-type:none;
}

#error ul li{
  margin-bottom:5px;
}

.errorField{
  border:1px solid #bd2b14;
}

.errorMessage{
  display:block;
  margin-top:5px;
  margin-left:103px;
  color:#bd2b14;
}

#submitArea{
  display:block;
  list-style-type:none;
  margin-bottom:-7px;
}

#submitArea li{
  float:left;
  margin-right:4px;
}

.breakSpan{
  float:left;
  width:100%;
  display:block;
  height:1px;
}

p.help{
  clear:both;
  padding-top:2px;
  padding-bottom:0px;
  margin-bottom:0px;
  height:15px;
  font-size:10px;
  margin-left:103px;
  display:block;
  font-style: italic;
  color: #999;
}

.selectField{
  float:left;
  margin-top:4px;
}

<<<<<<< HEAD
=======
.manySelector{
  clear:both;
  margin-left:102px;
}

.manySelector select{
  padding:5px;
  font-family:Verdana, Geneva, sans-serif;
  font-size:12px;
  width:191px;
  border-left:1px solid #e2e3ea;
  border-top:1px solid #abadb3;
  border-bottom:1px solid #e3e9ef;
  border-right:1px solid #dbdfe6;
  float:left;
}

.searchMany{
  background:url(../../images/rails_admin/magnifier.png) no-repeat;
  padding-left:19px;
  padding-top:5px;
  font-size:11px;
  font-family:Verdana, Geneva, sans-serif;
  padding-bottom:5px;
  background-position:2px 4px;
  border-left:1px solid #e2e3ea;
  border-top:1px solid #abadb3;
  border-bottom:1px solid #e3e9ef;
  border-right:1px solid #dbdfe6;
  margin-bottom:5px;
  width:170px;
  color:#AAA;
}

.add_elem{
  float:left;
  border:none;
  margin-top:50px;
  margin-right:3px;
  margin-left:3px;
}

.remove_elem{
  float:left;
  border:none;
  margin-top:74px;
  margin-left:-19px;
}

.many_controls{
  margin-left:103px;
  clear:both;
}

.many_controls a img{
  border:none;
  position:relative;
  top:4px;
}

.add_all{
  left:2px;
}

.many_controls a{
  text-decoration:none;
  color:#000;
  font-size:11px;
  font-weight:bold;
}

.clear_all{
  margin-left:125px;
  margin-right:3px;
}

.many_header{
  margin-left:103px;
  margin-top:8px;
}

.many_header p{
  float:left;
  margin-top:-5px;
  margin-left:22px;
  font-size:10px;
  line-height:7px;
}

.many_header p img{
  position:relative;
  top:4px;
}

.many_header p strong{
  display:block;
}

.searchMany{
  float:left;
}

>>>>>>> 80e62a25
input.default{
  color:#d9eef7;
  border: solid 1px #0076c3;
  background: #007ead;
  background: -webkit-gradient(linear, left top, left bottom, from(#00adee), to(#0078a5));
  background: -moz-linear-gradient(top,  #00adee,  #0078a5);
  filter:  progid:DXImageTransform.Microsoft.gradient(startColorstr='#00adee', endColorstr='#0078a5');
}

input.default:active{
  background: #00adee;
  background: -webkit-gradient(linear, left top, left bottom, from(#0078a5), to(#00adee));
  background: -moz-linear-gradient(top,  #0078a5,  #00adee);
  filter:  progid:DXImageTransform.Microsoft.gradient(startColorstr='#0078a5', endColorstr='#00adee');
}

.button:active{
  background: #CCCCCC;
  background: -webkit-gradient(linear, left top, left bottom, from(#CCCCCC), to(#DDDDDD));
  background: -moz-linear-gradient(top,  #CCCCCC,  #DDDDDD);
  filter:  progid:DXImageTransform.Microsoft.gradient(startColorstr='#CCCCCC', endColorstr='#DDDDDD');
}

.button{
  display: inline-block;
  outline: none;
  cursor: pointer;
  text-align: center;
  text-decoration: none;
  font-size: 10px;
  padding:5px;
  padding-left:10px;
  padding-right:10px;
  -webkit-border-radius: 2px;
  -moz-border-radius: 2px;
  border-radius: 2px;
  -webkit-box-shadow: 0 1px 1px rgba(0,0,0,.2);
  -moz-box-shadow: 0 1px 1px rgba(0,0,0,.2);
  box-shadow: 0 1px 2px rgba(0,0,0,.2);
  color: #000;
  border: solid 1px #CDCDCD;
  background: #DDDDDD;
  background: -webkit-gradient(linear, left top, left bottom, from(#DDDDDD), to(#CCCCCC));
  background: -moz-linear-gradient(top,  #DDDDDD,  #CCCCCC);
  filter: progid:DXImageTransform.Microsoft.gradient(startColorstr='#DDDDDD', endColorstr='#CCCCCC');
}

#deleteItem{
  float:right;
  text-decoration:none;
  margin-right:10px;
  color:#AD0208;
  font-weight:bold;
}

#deleteItem img{
  position:relative;
  top:4px;
  right:2px;
}

.cke_skin_kama {
  margin-left: 100px;
}

.createAssociatedRecordDialog li.save.add, .createAssociatedRecordDialog li.save.edit { display: none; }<|MERGE_RESOLUTION|>--- conflicted
+++ resolved
@@ -109,11 +109,11 @@
 }
 
 .field .date, .field .datetime {
-  background: url("/images/rails_admin/calendar.png") no-repeat right;
+  background: url("../../images/rails_admin/calendar.png") no-repeat right;
 }
 
 .field .time, .field .timestamp {
-  background: url("/images/rails_admin/clock.png") no-repeat right;
+  background: url("../../images/rails_admin/clock.png") no-repeat right;
 }
 
 .field .integer {
@@ -216,111 +216,6 @@
   margin-top:4px;
 }
 
-<<<<<<< HEAD
-=======
-.manySelector{
-  clear:both;
-  margin-left:102px;
-}
-
-.manySelector select{
-  padding:5px;
-  font-family:Verdana, Geneva, sans-serif;
-  font-size:12px;
-  width:191px;
-  border-left:1px solid #e2e3ea;
-  border-top:1px solid #abadb3;
-  border-bottom:1px solid #e3e9ef;
-  border-right:1px solid #dbdfe6;
-  float:left;
-}
-
-.searchMany{
-  background:url(../../images/rails_admin/magnifier.png) no-repeat;
-  padding-left:19px;
-  padding-top:5px;
-  font-size:11px;
-  font-family:Verdana, Geneva, sans-serif;
-  padding-bottom:5px;
-  background-position:2px 4px;
-  border-left:1px solid #e2e3ea;
-  border-top:1px solid #abadb3;
-  border-bottom:1px solid #e3e9ef;
-  border-right:1px solid #dbdfe6;
-  margin-bottom:5px;
-  width:170px;
-  color:#AAA;
-}
-
-.add_elem{
-  float:left;
-  border:none;
-  margin-top:50px;
-  margin-right:3px;
-  margin-left:3px;
-}
-
-.remove_elem{
-  float:left;
-  border:none;
-  margin-top:74px;
-  margin-left:-19px;
-}
-
-.many_controls{
-  margin-left:103px;
-  clear:both;
-}
-
-.many_controls a img{
-  border:none;
-  position:relative;
-  top:4px;
-}
-
-.add_all{
-  left:2px;
-}
-
-.many_controls a{
-  text-decoration:none;
-  color:#000;
-  font-size:11px;
-  font-weight:bold;
-}
-
-.clear_all{
-  margin-left:125px;
-  margin-right:3px;
-}
-
-.many_header{
-  margin-left:103px;
-  margin-top:8px;
-}
-
-.many_header p{
-  float:left;
-  margin-top:-5px;
-  margin-left:22px;
-  font-size:10px;
-  line-height:7px;
-}
-
-.many_header p img{
-  position:relative;
-  top:4px;
-}
-
-.many_header p strong{
-  display:block;
-}
-
-.searchMany{
-  float:left;
-}
-
->>>>>>> 80e62a25
 input.default{
   color:#d9eef7;
   border: solid 1px #0076c3;
