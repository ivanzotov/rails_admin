# encoding: UTF-8
require RUBY_VERSION < '1.9' ? 'fastercsv' : 'csv'

module RailsAdmin

  CSVClass = RUBY_VERSION < '1.9' ? ::FasterCSV : ::CSV
  NON_ASCII_ENCODINGS = /(UTF\-16)|(UTF\-32)|(ISO\-2022\-JP)|(Big5\-HKSCS)|(UTF\-7)/
  UTF8_ENCODINGS = [nil, '', 'utf8', 'utf-8', 'unicode', 'UTF8', 'UTF-8', 'UNICODE']

  class CSVConverter

    def initialize(objects = [], schema = {})
      return self if (@objects = objects).blank?

      @model = objects.dup.first.class
      @abstract_model = RailsAdmin::AbstractModel.new(@model)
      @model_config = @abstract_model.config
      @methods = [(schema[:only] || []) + (schema[:methods] || [])].flatten.compact
      @fields = @methods.map {|m| export_fields_for(m).first }
      @empty = ::I18n.t('admin.export.empty_value_for_associated_objects')
      schema_include = schema.delete(:include) || {}

      @associations = schema_include.reduce({}) do |hash, (key, values)|
        association = association_for(key)
        model_config = association.associated_model_config
        abstract_model = model_config.abstract_model
        methods = [(values[:only] || []) + (values[:methods] || [])].flatten.compact

        hash[key] = {
          :association => association,
          :model => abstract_model.model,
          :abstract_model => abstract_model,
          :model_config => model_config,
          :fields => methods.map {|m| export_fields_for(m, model_config).first }
        }
        hash
      end
    end

    def to_csv(options = {})
      # encoding shenanigans first
      @encoding_from = UTF8_ENCODINGS.include?(@abstract_model.encoding) ? 'UTF-8' : @abstract_model.encoding

<<<<<<< HEAD
      unless options[:encoding_to].blank?
        @encoding_to = options[:encoding_to]
        unless @encoding_to == @encoding_from
          require 'iconv'
          @iconv = (Iconv.new("#{@encoding_to}//TRANSLIT//IGNORE", @encoding_from) rescue (Rails.logger.error("Iconv cannot convert to #{@encoding_to}: #{$!}\nNo conversion will take place"); nil))
        end
      else
        @encoding_to = @encoding_from
      end

      csv_string = CSVClass.generate(options[:generator] ? options[:generator].symbolize_keys.delete_if {|key, value| value.blank? } : {}) do |csv|
        unless options[:skip_header]
          csv << @fields.map do |field|
            output(::I18n.t('admin.export.csv.header_for_root_methods', :name => field.label, :model => @abstract_model.pretty_name))
          end +
          @associations.flat_map do |association_name, option_hash|
            option_hash[:fields].map do |field|
              output(::I18n.t('admin.export.csv.header_for_association_methods', :name => field.label, :association => option_hash[:association].label))
            end
          end
        end
        method = @objects.respond_to?(:find_each) ? :find_each : :each
        @objects.send(method) do |o|


          csv << @fields.map do |field|
            output(field.with(:object => o).export_value)
          end +
          @associations.flat_map do |association_name, option_hash|

            associated_objects = [o.send(association_name)].flatten.compact
            option_hash[:fields].map do |field|
              output(associated_objects.map{ |ao| field.with(:object => ao).export_value.presence || @empty }.join(','))
            end
          end
        end
      end
=======
      @encoding_to = options[:encoding_to].presence || @encoding_from

      csv_string = generate_csv_string(options)
>>>>>>> 7b94fb7f

      # Add a BOM for utf8 encodings, helps with utf8 auto-detect for some versions of Excel.
      # Don't add if utf8 but user don't want to touch input encoding:
      # If user chooses utf8, he will open it in utf8 and BOM will disappear at reading.
      # But that way "English" users who don't bother and chooses to let utf8 by default won't get BOM added
      # and will not see it if Excel opens the file with a different encoding.
      if options[:encoding_to] == 'UTF-8'
        csv_string = csv_string.force_encoding('UTF-8') if csv_string.respond_to?(:force_encoding)
        csv_string = "\xEF\xBB\xBF#{csv_string}"
      end
      # global conversion for non ASCII encodings
      if @encoding_to =~ NON_ASCII_ENCODINGS && @encoding_to != @encoding_from
        require 'iconv'
        begin
          if @iconv = Iconv.new("#{@encoding_to}//TRANSLIT//IGNORE", @encoding_from)
            csv_string = @iconv.iconv(csv_string) rescue csv_string
          end
        rescue
          Rails.logger.error("Iconv cannot convert to #{@encoding_to}: #{$!}\nNo conversion will take place")
        end
      end
      [!options[:skip_header], @encoding_to, csv_string]
    end

    private

    def association_for(key)
      export_fields_for(key).find(&:association?)
    end

    def export_fields_for(method, model_config = @model_config)
      model_config.export.fields.select { |f| f.name == method }
    end

    def generate_csv_string(options)
      generator_options = (options[:generator] || {}).symbolize_keys.delete_if {|_, value| value.blank? }
      CSVClass.generate(generator_options) do |csv|
        csv << generate_csv_header unless options[:skip_header]

        method = @objects.respond_to?(:find_each) ? :find_each : :each
        @objects.send(method) do |object|
          csv << generate_csv_row(object)
        end
      end
    end

    def generate_csv_header
      @fields.map do |field|
        output(::I18n.t('admin.export.csv.header_for_root_methods', :name => field.label, :model => @abstract_model.pretty_name))
      end +
      @associations.map do |association_name, option_hash|
        option_hash[:fields].map do |field|
          output(::I18n.t('admin.export.csv.header_for_association_methods', :name => field.label, :association => option_hash[:association].label))
        end
      end.flatten
    end

    def generate_csv_row(object)
      @fields.map do |field|
        output(field.with(:object => object).export_value)
      end +
      @associations.map do |association_name, option_hash|
        associated_objects = [object.send(association_name)].flatten.compact
        option_hash[:fields].map do |field|
          output(associated_objects.map{ |ao| field.with(:object => ao).export_value.presence || @empty }.join(','))
        end
      end.flatten
    end

    def output(str)
      # Can't use the CSV generator with encodings that are not supersets of ASCII-7
      return str.to_s if @encoding_to =~ NON_ASCII_ENCODINGS || !@iconv

      # Convert piece by piece
      @iconv.iconv(str.to_s) rescue str.to_s
    end
  end
end<|MERGE_RESOLUTION|>--- conflicted
+++ resolved
@@ -41,49 +41,9 @@
       # encoding shenanigans first
       @encoding_from = UTF8_ENCODINGS.include?(@abstract_model.encoding) ? 'UTF-8' : @abstract_model.encoding
 
-<<<<<<< HEAD
-      unless options[:encoding_to].blank?
-        @encoding_to = options[:encoding_to]
-        unless @encoding_to == @encoding_from
-          require 'iconv'
-          @iconv = (Iconv.new("#{@encoding_to}//TRANSLIT//IGNORE", @encoding_from) rescue (Rails.logger.error("Iconv cannot convert to #{@encoding_to}: #{$!}\nNo conversion will take place"); nil))
-        end
-      else
-        @encoding_to = @encoding_from
-      end
-
-      csv_string = CSVClass.generate(options[:generator] ? options[:generator].symbolize_keys.delete_if {|key, value| value.blank? } : {}) do |csv|
-        unless options[:skip_header]
-          csv << @fields.map do |field|
-            output(::I18n.t('admin.export.csv.header_for_root_methods', :name => field.label, :model => @abstract_model.pretty_name))
-          end +
-          @associations.flat_map do |association_name, option_hash|
-            option_hash[:fields].map do |field|
-              output(::I18n.t('admin.export.csv.header_for_association_methods', :name => field.label, :association => option_hash[:association].label))
-            end
-          end
-        end
-        method = @objects.respond_to?(:find_each) ? :find_each : :each
-        @objects.send(method) do |o|
-
-
-          csv << @fields.map do |field|
-            output(field.with(:object => o).export_value)
-          end +
-          @associations.flat_map do |association_name, option_hash|
-
-            associated_objects = [o.send(association_name)].flatten.compact
-            option_hash[:fields].map do |field|
-              output(associated_objects.map{ |ao| field.with(:object => ao).export_value.presence || @empty }.join(','))
-            end
-          end
-        end
-      end
-=======
       @encoding_to = options[:encoding_to].presence || @encoding_from
 
       csv_string = generate_csv_string(options)
->>>>>>> 7b94fb7f
 
       # Add a BOM for utf8 encodings, helps with utf8 auto-detect for some versions of Excel.
       # Don't add if utf8 but user don't want to touch input encoding:
@@ -134,23 +94,23 @@
       @fields.map do |field|
         output(::I18n.t('admin.export.csv.header_for_root_methods', :name => field.label, :model => @abstract_model.pretty_name))
       end +
-      @associations.map do |association_name, option_hash|
+      @associations.flat_map do |association_name, option_hash|
         option_hash[:fields].map do |field|
           output(::I18n.t('admin.export.csv.header_for_association_methods', :name => field.label, :association => option_hash[:association].label))
         end
-      end.flatten
+      end
     end
 
     def generate_csv_row(object)
       @fields.map do |field|
         output(field.with(:object => object).export_value)
       end +
-      @associations.map do |association_name, option_hash|
+      @associations.flat_map do |association_name, option_hash|
         associated_objects = [object.send(association_name)].flatten.compact
         option_hash[:fields].map do |field|
           output(associated_objects.map{ |ao| field.with(:object => ao).export_value.presence || @empty }.join(','))
         end
-      end.flatten
+      end
     end
 
     def output(str)
