--- conflicted
+++ resolved
@@ -1,278 +1,3 @@
-<<<<<<< HEAD
-require 'active_support/core_ext/string/inflections'
-require 'rails_admin/config/base'
-require 'rails_admin/config/hideable'
-require 'rails_admin/config/has_groups'
-require 'rails_admin/config/fields'
-require 'rails_admin/config/fields/groupable'
-require 'rails_admin/config/fields/association'
-
-module RailsAdmin
-  module Config
-    module Fields
-      class Base < RailsAdmin::Config::Base
-        attr_reader :name, :properties
-        attr_accessor :defined, :order
-
-        def self.inherited(klass)
-          klass.instance_variable_set("@view_helper", :text_field)
-        end
-
-        include RailsAdmin::Config::Hideable
-
-        def initialize(parent, name, properties)
-          super(parent)
-
-          @defined = false
-          @name = name
-          @order = 0
-          @properties = properties
-
-          # If parent is able to group fields the field should be aware of it
-          if parent.kind_of?(RailsAdmin::Config::HasGroups)
-            extend RailsAdmin::Config::Fields::Groupable
-          end
-        end
-
-        register_instance_option(:css_class) do
-          "#{self.name}_field"
-        end
-
-        def type_css_class
-          "#{type}_type"
-        end
-
-        def virtual?
-          properties.blank?
-        end
-
-        register_instance_option(:column_width) do
-          nil
-        end
-
-        register_instance_option(:read_only) do
-          role = bindings[:view].controller.send(:_attr_accessible_role)
-          klass = bindings[:object].class
-          whitelist = klass.accessible_attributes(role).map(&:to_s)
-          blacklist = klass.protected_attributes(role).map(&:to_s)
-          self.method_name.to_s.in?(blacklist) || (whitelist.any? ? !self.method_name.to_s.in?(whitelist) : false)
-        end
-
-        register_instance_option(:truncated?) do
-          ActiveSupport::Deprecation.warn("'#{self.name}.truncated?' is deprecated, use '#{self.name}.pretty_value' instead", caller)
-        end
-
-        register_instance_option(:sortable) do
-          !virtual?
-        end
-
-        register_instance_option(:searchable) do
-          !virtual?
-        end
-
-        register_instance_option(:queryable?) do
-          !!searchable
-        end
-
-        register_instance_option(:filterable?) do
-          !!searchable
-        end
-
-        register_instance_option(:search_operator) do
-          @search_operator ||= RailsAdmin::Config.default_search_operator
-        end
-
-        # serials and dates are reversed in list, which is more natural (last modified items first).
-        register_instance_option(:sort_reverse?) do
-          false
-        end
-
-        # list of columns I should search for that field [{ :column => 'table_name.column', :type => field.type }, {..}]
-        register_instance_option(:searchable_columns) do
-          @searchable_columns ||= case self.searchable
-          when true
-            [{ :column => "#{self.abstract_model.model.table_name}.#{self.name}", :type => self.type }]
-          when false
-            []
-          when :all # valid only for associations
-            self.associated_model_config.list.fields.map { |f| { :column => "#{self.associated_model_config.abstract_model.model.table_name}.#{f.name}", :type => f.type } }
-          else
-            [self.searchable].flatten.map do |f|
-              if f.is_a?(String) && f.include?('.')                            #  "table_name.attribute"
-                @table_name, column_name = f.split '.'
-                f = column_name.to_sym
-              end
-
-              field_name = f.is_a?(Hash) ? f.values.first : f
-
-              abstract_model = if f.is_a?(Hash) && (f.keys.first.is_a?(Class) || f.keys.first.is_a?(String)) #  { Model => :attribute } || { "Model" => :attribute }
-                AbstractModel.new(f.keys.first)
-              elsif f.is_a?(Hash)                                            #  { :table_name => :attribute }
-                @table_name = f.keys.first.to_s
-                (self.association? ? self.associated_model_config.abstract_model : self.abstract_model)
-              else                                                           #  :attribute
-                (self.association? ? self.associated_model_config.abstract_model : self.abstract_model)
-              end
-
-              property = abstract_model.properties.find{ |p| p[:name] == field_name }
-              raise ":#{field_name} attribute not found/not accessible on table :#{abstract_model.model.table_name}. \nPlease check '#{self.abstract_model.pretty_name}' configuration for :#{self.name} attribute." unless property
-              { :column => "#{@table_name || abstract_model.model.table_name}.#{property[:name]}", :type => property[:type] }
-            end
-          end
-        end
-
-        register_instance_option(:formatted_value) do
-          value.to_s
-        end
-
-        # output for pretty printing (show, list)
-        register_instance_option(:pretty_value) do
-          formatted_value
-        end
-
-        # output for printing in export view (developers beware: no bindings[:view] and no data!)
-        register_instance_option(:export_value) do
-          pretty_value
-        end
-
-
-        # Accessor for field's help text displayed below input field.
-        register_instance_option(:help) do
-          @help ||= (required? ? I18n.translate("admin.new.required") : I18n.translate("admin.new.optional")) + '. '
-        end
-
-        register_instance_option(:html_attributes) do
-          {}
-        end
-
-        # Accessor for field's label.
-        #
-        # @see RailsAdmin::AbstractModel.properties
-        register_instance_option(:label) do
-          @label ||= abstract_model.model.human_attribute_name name
-        end
-
-        # Accessor for field's maximum length per database.
-        #
-        # @see RailsAdmin::AbstractModel.properties
-        register_instance_option(:length) do
-          @length ||= properties && properties[:length]
-        end
-
-        # Accessor for field's length restrictions per validations
-        #
-        register_instance_option(:valid_length) do
-          @valid_length ||= abstract_model.model.validators_on(name).find{|v|
-            v.is_a?(ActiveModel::Validations::LengthValidator)}.try{|v| v.options} || {}
-        end
-
-        register_instance_option(:partial) do
-          :form_field
-        end
-
-        register_deprecated_instance_option(:show_partial, :partial) # deprecated on 2011-07-15
-        register_deprecated_instance_option(:edit_partial, :partial) # deprecated on 2011-07-15
-        register_deprecated_instance_option(:create_partial, :partial) # deprecated on 2011-07-15
-        register_deprecated_instance_option(:update_partial, :partial) # deprecated on 2011-07-15
-
-        register_instance_option(:render) do
-          bindings[:view].render :partial => partial.to_s, :locals => {:field => self, :form => bindings[:form] }
-        end
-
-        # Accessor for whether this is field is mandatory.
-        #
-        # @see RailsAdmin::AbstractModel.properties
-        register_instance_option(:required?) do
-          @required ||= !!abstract_model.model.validators_on(name).find do |v|
-            v.is_a?(ActiveModel::Validations::PresenceValidator) && !v.options[:allow_nil] ||
-            v.is_a?(ActiveModel::Validations::NumericalityValidator) && !v.options[:allow_nil]
-          end
-        end
-
-        # Accessor for whether this is a serial field (aka. primary key, identifier).
-        #
-        # @see RailsAdmin::AbstractModel.properties
-        register_instance_option(:serial?) do
-          properties && properties[:serial?]
-        end
-
-        register_instance_option(:view_helper) do
-          @view_helper ||= self.class.instance_variable_get("@view_helper")
-        end
-
-        # Is this an association
-        def association?
-          kind_of?(RailsAdmin::Config::Fields::Association)
-        end
-
-        # Reader for validation errors of the bound object
-        def errors
-          bindings[:object].errors[name]
-        end
-
-        # Reader whether the bound object has validation errors
-        def has_errors?
-          # TODO DEPRECATE, USELESS
-          errors.present?
-        end
-
-        # Reader whether field is optional.
-        #
-        # @see RailsAdmin::Config::Fields::Base.register_instance_option(:required?)
-        def optional?
-          not required
-        end
-
-        # Inverse accessor whether this field is required.
-        #
-        # @see RailsAdmin::Config::Fields::Base.register_instance_option(:required?)
-        def optional(state = nil, &block)
-          if !state.nil? || block
-            required state.nil? ? proc { false == (instance_eval &block) } : false == state
-          else
-            optional?
-          end
-        end
-
-        # Writer to make field optional.
-        #
-        # @see RailsAdmin::Config::Fields::Base.optional
-        def optional=(state)
-          optional(state)
-        end
-
-        # Reader for field's type
-        def type
-          @type ||= self.class.name.to_s.demodulize.underscore.to_sym
-        end
-
-        # Reader for field's value
-        def value
-          bindings[:object].safe_send(name)
-        end
-
-        # Reader for field's name
-        def dom_name
-          @dom_name ||= "#{bindings[:form].object_name}#{(index = bindings[:form].options[:index]) && "[#{index}]"}[#{method_name}]"
-        end
-
-        # Reader for field's id
-        def dom_id
-          @dom_id ||= [
-            bindings[:form].object_name,
-            bindings[:form].options[:index],
-            method_name
-          ].reject(&:blank?).join('_')
-        end
-
-        def method_name
-          name
-        end
-      end
-    end
-  end
-end
-=======
 require 'active_support/core_ext/string/inflections'
 require 'rails_admin/config/base'
 require 'rails_admin/config/hideable'
@@ -534,5 +259,4 @@
       end
     end
   end
-end
->>>>>>> 41f1af69
+end