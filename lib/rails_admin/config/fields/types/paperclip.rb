require 'rails_admin/config/fields/base'
require 'rails_admin/config/fields/types/file_upload'

module RailsAdmin
  module Config
    module Fields
      module Types
        # Field type that supports Paperclip file uploads
        class Paperclip < RailsAdmin::Config::Fields::Types::FileUpload
          RailsAdmin::Config::Fields::Types.register(self)

          register_instance_option(:delete_method) do
            "delete_#{name}" if bindings[:object].respond_to?("delete_#{name}")
          end

          register_instance_option(:thumb_method) do
            @styles ||= bindings[:object].send(name).styles.map(&:first)
            @thumb_method ||= @styles.find{|s| [:thumb, 'thumb', :thumbnail, 'thumbnail'].include?(s)} || @styles.first || :original
          end

          register_instance_option(:required?) do
            @required ||= !!abstract_model.model.validators_on("#{name}_file_name").find do |v|
              v.is_a?(ActiveModel::Validations::PresenceValidator) && !v.options[:allow_nil]
            end
          end
<<<<<<< HEAD

=======
          
          register_instance_option(:sortable) do
            "#{name}_file_name"
          end
          
          register_instance_option(:searchable) do
            "#{name}_file_name"
          end
          
>>>>>>> 41f1af69
          def resource_url(thumb = false)
            value.try(:url, (thumb || :original))
          end

          def errors
            bindings[:object].errors["#{name}_file_name"] + bindings[:object].errors["#{name}_content_type"] + bindings[:object].errors["#{name}_file_size"]
          end
        end
      end
    end
  end
end<|MERGE_RESOLUTION|>--- conflicted
+++ resolved
@@ -23,9 +23,6 @@
               v.is_a?(ActiveModel::Validations::PresenceValidator) && !v.options[:allow_nil]
             end
           end
-<<<<<<< HEAD
-
-=======
           
           register_instance_option(:sortable) do
             "#{name}_file_name"
@@ -35,7 +32,6 @@
             "#{name}_file_name"
           end
           
->>>>>>> 41f1af69
           def resource_url(thumb = false)
             value.try(:url, (thumb || :original))
           end
