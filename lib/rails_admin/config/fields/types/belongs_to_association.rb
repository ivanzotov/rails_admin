--- conflicted
+++ resolved
@@ -28,15 +28,9 @@
           register_instance_option :searchable do
             @searchable ||= associated_model_config.abstract_model.properties.map{ |p| p[:name] }.include?(associated_model_config.object_label_method) ? [associated_model_config.object_label_method, {self.abstract_model.model.name => self.method_name}] : {self.abstract_model.model.name => self.method_name}
           end
-<<<<<<< HEAD
 
-          register_instance_option(:partial) do
-            :form_filtering_select
-=======
-          
           register_instance_option :partial do
             nested_form ? :form_nested_one : :form_filtering_select
->>>>>>> 41f1af69
           end
 
           def associated_model_config
