require 'rails_admin/config/fields/base'
require 'rails_admin/config/fields/types/file_upload'

module RailsAdmin
  module Config
    module Fields
      module Types
        # Field type that supports Paperclip file uploads
        class Dragonfly < RailsAdmin::Config::Fields::Types::FileUpload
          RailsAdmin::Config::Fields::Types.register(self)

          def errors
            bindings[:object].errors["#{name}_uid"] + bindings[:object].errors["#{name}_name"]
          end

          register_instance_option(:image?) do
            false unless value
            if abstract_model.model.new.respond_to?("#{name}_name")
              super(bindings[:object].send("#{name}_name"))
            else
              true # Dragonfly really is image oriented
            end
          end

          register_instance_option(:required?) do
            @required ||= !!abstract_model.model.validators_on("#{name}_uid").find do |v|
              v.is_a?(ActiveModel::Validations::PresenceValidator) && !v.options[:allow_nil]
            end
          end

          register_instance_option(:delete_method) do
            "remove_#{name}"
          end

          register_instance_option(:cache_method) do
            "retained_#{name}"
          end

          register_instance_option(:thumb_method) do
            "100x100>"
          end
<<<<<<< HEAD

=======
          
          register_instance_option(:sortable) do
            "#{name}_name" if abstract_model.model.new.respond_to?("#{name}_name")
          end
          
          register_instance_option(:searchable) do
            "#{name}_name" if abstract_model.model.new.respond_to?("#{name}_name")
          end
          
>>>>>>> 41f1af69
          def resource_url(thumb = false)
            return nil unless (v = value)
            thumb ? v.thumb(thumb).try(:url) : v.url
          end
        end
      end
    end
  end
end<|MERGE_RESOLUTION|>--- conflicted
+++ resolved
@@ -39,9 +39,6 @@
           register_instance_option(:thumb_method) do
             "100x100>"
           end
-<<<<<<< HEAD
-
-=======
           
           register_instance_option(:sortable) do
             "#{name}_name" if abstract_model.model.new.respond_to?("#{name}_name")
@@ -51,7 +48,6 @@
             "#{name}_name" if abstract_model.model.new.respond_to?("#{name}_name")
           end
           
->>>>>>> 41f1af69
           def resource_url(thumb = false)
             return nil unless (v = value)
             thumb ? v.thumb(thumb).try(:url) : v.url
