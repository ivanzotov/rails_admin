require 'rails_admin/config'
require 'rails_admin/config/fields/base'

module RailsAdmin
  module Config
    module Fields
      class Association < RailsAdmin::Config::Fields::Base

        def self.inherited(klass)
          super(klass)
        end

        # Reader for the association information hash
        def association
          @properties
        end
        
        register_instance_option(:pretty_value) do
          v = bindings[:view]
          [value].flatten.select(&:present?).map do |associated| 
            amc = polymorphic? ? RailsAdmin::Config.model(associated) : associated_model_config # perf optimization for non-polymorphic associations
            am = amc.abstract_model
            wording = associated.send(amc.object_label_method)
            can_see = v.authorized?(:show, am, associated)
            can_see ? v.link_to(wording, v.rails_admin_show_path(:model_name => am.to_param, :id => associated.id)) : wording
          end.to_sentence.html_safe
        end

        register_instance_option(:sortable) do
          false
        end

        register_instance_option(:searchable) do
          false
        end

        # Accessor whether association is visible or not. By default
        # association checks whether the child model is excluded in
        # configuration or not.
        register_instance_option(:visible?) do
          !associated_model_config.excluded?
        end

        # Reader for a collection of association's child models in an array of
        # [label, id] arrays.
        def associated_collection(authorization_adapter)
          scope = authorization_adapter && authorization_adapter.query(:list, associated_model_config.abstract_model)
          associated_model_config.abstract_model.all({}, scope).map do |object|
            [object.send(associated_model_config.object_label_method), object.id]
          end
        end

        # Reader how many records the associated model has
        def associated_collection_count
          associated_model_config.abstract_model.count
        end

        # Reader for the association's child model's configuration
        def associated_model_config
          @associated_model_config ||= RailsAdmin.config(association[:child_model])
        end

        # Reader for the association's child model object's label method
        def associated_label_method
          associated_model_config.object_label_method
        end

        # Reader for the association's child key
        def child_key
          association[:child_key].first
        end

        # Reader for the association's child key array
        def child_keys
          association[:child_key]
        end

        # Reader for validation errors of the bound object
        def errors
          bindings[:object].errors[child_key]
        end

        # Reader whether the bound object has validation errors
        def has_errors?
          !(bindings[:object].errors[child_key].nil? || bindings[:object].errors[child_key].empty?)
        end

        # Reader whether this is a polymorphic association
        def polymorphic?
          association[:options][:polymorphic]
        end

        # Reader for the association's value unformatted
        def value
          bindings[:object].send(association[:name])
        end
<<<<<<< HEAD

        register_instance_option(:partial) do
          if parent.kind_of?(RailsAdmin::Config::Sections::Update)
            :form_field
          else
            :show_association
          end
        end
=======
>>>>>>> 7a8c336f
      end
    end
  end
end<|MERGE_RESOLUTION|>--- conflicted
+++ resolved
@@ -14,10 +14,10 @@
         def association
           @properties
         end
-        
+
         register_instance_option(:pretty_value) do
           v = bindings[:view]
-          [value].flatten.select(&:present?).map do |associated| 
+          [value].flatten.select(&:present?).map do |associated|
             amc = polymorphic? ? RailsAdmin::Config.model(associated) : associated_model_config # perf optimization for non-polymorphic associations
             am = amc.abstract_model
             wording = associated.send(amc.object_label_method)
@@ -94,7 +94,6 @@
         def value
           bindings[:object].send(association[:name])
         end
-<<<<<<< HEAD
 
         register_instance_option(:partial) do
           if parent.kind_of?(RailsAdmin::Config::Sections::Update)
@@ -103,8 +102,6 @@
             :show_association
           end
         end
-=======
->>>>>>> 7a8c336f
       end
     end
   end
