--- conflicted
+++ resolved
@@ -18,13 +18,8 @@
           # Populate @fields instance variable with model's properties
           @fields = RailsAdmin::Config::Fields.factory(self)
           @fields.each do |f|
-<<<<<<< HEAD
-            if f.association? && f.type != :belongs_to_association
-              f.hide
-=======
             if f.association? && !f.kind_of?(RailsAdmin::Config::Fields::Types::BelongsToAssociation)
-              f.visible = false
->>>>>>> 7d4e3921
+              f.visible false
             end
           end
         end
