require 'active_record'
require 'rails_admin/adapters/active_record/abstract_object'

module RailsAdmin
  module Adapters
    module ActiveRecord
      DISABLED_COLUMN_TYPES = [:tsvector, :blob, :binary, :spatial]
      LIKE_OPERATOR =  ::ActiveRecord::Base.configurations[Rails.env]['adapter'] == "postgresql" ? 'ILIKE' : 'LIKE'

      def new(params = {})
        AbstractObject.new(model.new(params))
      end

      def get(id)
        if object = model.where(model.primary_key => id).first
          AbstractObject.new object
        else
          nil
        end
      end

      def scoped
        model.scoped
      end

      def first(options = {}, scope = nil)
        all(options, scope).first
      end

      def all(options = {}, scope = nil)
        scope ||= self.scoped
        scope = scope.includes(options[:include]) if options[:include]
        scope = scope.limit(options[:limit]) if options[:limit]
        scope = scope.where(model.primary_key => options[:bulk_ids]) if options[:bulk_ids]
        scope = scope.where(query_conditions(options[:query])) if options[:query]
        scope = scope.where(filter_conditions(options[:filters])) if options[:filters]
        scope = scope.page(options[:page]).per(options[:per]) if options[:page] && options[:per]
        scope = scope.reorder("#{options[:sort]} #{options[:sort_reverse] ? 'asc' : 'desc'}") if options[:sort]
        scope
      end

      def count(options = {}, scope = nil)
        all(options.merge({:limit => false, :page => false}), scope).count
      end

      def destroy(objects)
        Array.wrap(objects).each &:destroy
      end

      def associations
        model.reflect_on_all_associations.map do |association|
          {
            :name => association.name.to_sym,
            :pretty_name => association.name.to_s.tr('_', ' ').capitalize,
            :type => association.macro,
            :model_proc => Proc.new { association_model_lookup(association) },
            :primary_key_proc => Proc.new { association_primary_key_lookup(association) },
            :foreign_key => association_foreign_key_lookup(association),
            :foreign_type => association_foreign_type_lookup(association),
            :as => association_as_lookup(association),
            :polymorphic => association_polymorphic_lookup(association),
            :inverse_of => association_inverse_of_lookup(association),
            :read_only => association_read_only_lookup(association),
            :nested_form => association_nested_attributes_options_lookup(association)
          }
        end
      end

      def properties
        columns = model.columns.reject {|c| c.type.blank? || DISABLED_COLUMN_TYPES.include?(c.type.to_sym) }
        columns.map do |property|
          {
            :name => property.name.to_sym,
            :pretty_name => property.name.to_s.tr('_', ' ').capitalize,
            :type => property.type,
            :length => property.limit,
            :nullable? => property.null,
            :serial? => property.primary,
          }
        end
      end

      def table_name
        model.table_name
      end

      def serialized_attributes
        model.serialized_attributes
      end

      private

      def query_conditions(query, fields = config.list.fields.select(&:queryable?))
        statements = []
        values = []

        fields.each do |field|
          field.searchable_columns.flatten.each do |column_infos|
            statement, value1, value2 = build_statement(column_infos[:column], column_infos[:type], query, field.search_operator)
            statements << statement if statement
            values << value1 unless value1.nil?
            values << value2 unless value2.nil?
          end
        end

        [statements.join(' OR '), *values]
      end

      # filters example => {"string_field"=>{"0055"=>{"o"=>"like", "v"=>"test_value"}}, ...}
      # "0055" is the filter index, no use here. o is the operator, v the value
      def filter_conditions(filters, fields = config.list.fields.select(&:filterable?))
        statements = []
        values = []

        filters.each_pair do |field_name, filters_dump|
          filters_dump.each do |filter_index, filter_dump|
            field_statements = []
            fields.find{|f| f.name.to_s == field_name}.searchable_columns.each do |column_infos|
              statement, value1, value2 = build_statement(column_infos[:column], column_infos[:type], filter_dump[:v], (filter_dump[:o] || 'default'))
              field_statements << statement if statement.present?
              values << value1 unless value1.nil?
              values << value2 unless value2.nil?
            end
            statements << "(#{field_statements.join(' OR ')})" unless field_statements.empty?
          end
        end

        [statements.join(' AND '), *values]
      end

      def build_statement(column, type, value, operator)
        # this operator/value has been discarded (but kept in the dom to override the one stored in the various links of the page)
        return if operator == '_discard' || value == '_discard'

        # filtering data with unary operator, not type dependent
        if operator == '_blank' || value == '_blank'
          return ["(#{column} IS NULL OR #{column} = '')"]
        elsif operator == '_present' || value == '_present'
          return ["(#{column} IS NOT NULL AND #{column} != '')"]
        elsif operator == '_null' || value == '_null'
          return ["(#{column} IS NULL)"]
        elsif operator == '_not_null' || value == '_not_null'
          return ["(#{column} IS NOT NULL)"]
        elsif operator == '_empty' || value == '_empty'
          return ["(#{column} = '')"]
        elsif operator == '_not_empty' || value == '_not_empty'
          return ["(#{column} != '')"]
        end

        # now we go type specific
        case type
        when :boolean
          return ["(#{column} IS NULL OR #{column} = ?)", false] if ['false', 'f', '0'].include?(value)
          return ["(#{column} = ?)", true] if ['true', 't', '1'].include?(value)
        when :integer, :belongs_to_association
          return if value.blank?
          ["(#{column} = ?)", value.to_i] if value.to_i.to_s == value
        when :string, :text
          return if value.blank?
          value = case operator
          when 'default', 'like'
            "%#{value}%"
          when 'starts_with'
            "#{value}%"
          when 'ends_with'
            "%#{value}"
          when 'is', '='
            "#{value}"
          else
            return
          end
          ["(#{column} #{LIKE_OPERATOR} ?)", value]
        when :datetime, :timestamp, :date
          return unless operator != 'default'
          values = case operator
          when 'today'
            [Date.today.beginning_of_day, Date.today.end_of_day]
          when 'yesterday'
            [Date.yesterday.beginning_of_day, Date.yesterday.end_of_day]
          when 'this_week'
            [Date.today.beginning_of_week.beginning_of_day, Date.today.end_of_week.end_of_day]
          when 'last_week'
            [1.week.ago.to_date.beginning_of_week.beginning_of_day, 1.week.ago.to_date.end_of_week.end_of_day]
          when 'less_than'
            return if value.blank?
            return ["(#{column} >= ?)", value.to_i.days.ago]
          when 'more_than'
            return if value.blank?
            return ["(#{column} <= ?)", value.to_i.days.ago]
          when 'mmddyyyy'
            return if (value.blank? || value.match(/([0-9]{8})/).nil?)
            [Date.strptime(value.match(/([0-9]{8})/)[1], '%m%d%Y').beginning_of_day, Date.strptime(value.match(/([0-9]{8})/)[1], '%m%d%Y').end_of_day]
          else
            return
          end
          ["(#{column} BETWEEN ? AND ?)", *values]
        when :enum
          return if value.blank?
          ["(#{column} IN (?))", Array.wrap(value)]
        end
      end

<<<<<<< HEAD
      @@polymorphic_parents = nil

      def self.polymorphic_parents(name)
        @@polymorphic_parents ||= {}.tap do |hash|
          RailsAdmin::AbstractModel.all(:active_record).each do |am|
            am.model.reflect_on_all_associations.select{|r| r.options[:as] }.each do |reflection|
              (hash[reflection.options[:as].to_sym] ||= []) << am.model
            end
          end
        end
        @@polymorphic_parents[name.to_sym]
      end

      def association_model_lookup(association)
        if association.options[:polymorphic]
          RailsAdmin::Adapters::ActiveRecord.polymorphic_parents(association.name) || []
=======
      def association_parent_model_lookup(association)
        case association.macro
        when :belongs_to
          if association.options[:polymorphic]
            RailsAdmin::AbstractModel.polymorphic_parents(:active_record, association.name) || []
          else
            association.klass
          end
        when :has_one, :has_many, :has_and_belongs_to_many
          association.active_record
>>>>>>> 3536cdc8
        else
          association.klass
        end
      end

      def association_foreign_type_lookup(association)
        if association.options[:polymorphic]
          association.options[:foreign_type].try(:to_sym) || :"#{association.name}_type"
        end
      end

      def association_nested_attributes_options_lookup(association)
        model.nested_attributes_options.try { |o| o[association.name.to_sym] }
      end

      def association_as_lookup(association)
        association.options[:as].try :to_sym
      end

      def association_polymorphic_lookup(association)
        association.options[:polymorphic]
      end

      def association_primary_key_lookup(association)
        association.options[:primary_key] || association.klass.primary_key
      end

      def association_inverse_of_lookup(association)
        association.options[:inverse_of].try :to_sym
      end

      def association_read_only_lookup(association)
        association.options[:readonly]
      end

      def association_foreign_key_lookup(association)
        association.foreign_key.to_sym
      end
    end
  end
end<|MERGE_RESOLUTION|>--- conflicted
+++ resolved
@@ -200,35 +200,9 @@
         end
       end
 
-<<<<<<< HEAD
-      @@polymorphic_parents = nil
-
-      def self.polymorphic_parents(name)
-        @@polymorphic_parents ||= {}.tap do |hash|
-          RailsAdmin::AbstractModel.all(:active_record).each do |am|
-            am.model.reflect_on_all_associations.select{|r| r.options[:as] }.each do |reflection|
-              (hash[reflection.options[:as].to_sym] ||= []) << am.model
-            end
-          end
-        end
-        @@polymorphic_parents[name.to_sym]
-      end
-
       def association_model_lookup(association)
         if association.options[:polymorphic]
-          RailsAdmin::Adapters::ActiveRecord.polymorphic_parents(association.name) || []
-=======
-      def association_parent_model_lookup(association)
-        case association.macro
-        when :belongs_to
-          if association.options[:polymorphic]
-            RailsAdmin::AbstractModel.polymorphic_parents(:active_record, association.name) || []
-          else
-            association.klass
-          end
-        when :has_one, :has_many, :has_and_belongs_to_many
-          association.active_record
->>>>>>> 3536cdc8
+          RailsAdmin::AbstractModel.polymorphic_parents(:active_record, association.name) || []
         else
           association.klass
         end
