require 'active_record'
require 'rails_admin/adapters/active_record/abstract_object'

module RailsAdmin
  module Adapters
    module ActiveRecord
      DISABLED_COLUMN_TYPES = [:tsvector, :blob, :binary, :spatial]
      AR_ADAPTER = ::ActiveRecord::Base.configurations[Rails.env]['adapter']
      LIKE_OPERATOR = AR_ADAPTER == "postgresql" ? 'ILIKE' : 'LIKE'
      BEGINNING_OF_DAY = if AR_ADAPTER == "postgresql"
        lambda { |date| date.beginning_of_day }
      else
        lambda { |date| date.yesterday.end_of_day }
      end

      def new(params = {})
        AbstractObject.new(model.new(params))
      end

      def get(id)
        if object = model.where(model.primary_key => id).first
          AbstractObject.new object
        else
          nil
        end
      end

      def scoped
        model.scoped
      end

      def first(options = {}, scope = nil)
        all(options, scope).first
      end

      def all(options = {}, scope = nil)
        scope ||= self.scoped
        scope = scope.includes(options[:include]) if options[:include]
        scope = scope.limit(options[:limit]) if options[:limit]
        scope = scope.where(model.primary_key => options[:bulk_ids]) if options[:bulk_ids]
        scope = scope.where(query_conditions(options[:query])) if options[:query]
        scope = scope.where(filter_conditions(options[:filters])) if options[:filters]
        scope = scope.page(options[:page]).per(options[:per]) if options[:page] && options[:per]
        scope = scope.reorder("#{options[:sort]} #{options[:sort_reverse] ? 'asc' : 'desc'}") if options[:sort]
        scope
      end

      def count(options = {}, scope = nil)
        all(options.merge({:limit => false, :page => false}), scope).count
      end

      def destroy(objects)
        Array.wrap(objects).each &:destroy
      end
      
      def primary_key
        model.primary_key
      end

      def associations
        model.reflect_on_all_associations.map do |association|
          {
            :name => association.name.to_sym,
            :pretty_name => association.name.to_s.tr('_', ' ').capitalize,
            :type => association.macro,
            :model_proc => Proc.new { association_model_lookup(association) },
            :primary_key_proc => Proc.new { association_primary_key_lookup(association) },
            :foreign_key => association_foreign_key_lookup(association),
            :foreign_type => association_foreign_type_lookup(association),
            :as => association_as_lookup(association),
            :polymorphic => association_polymorphic_lookup(association),
            :inverse_of => association_inverse_of_lookup(association),
            :read_only => association_read_only_lookup(association),
            :nested_form => association_nested_attributes_options_lookup(association)
          }
        end
      end

      def properties
        columns = model.columns.reject {|c| c.type.blank? || DISABLED_COLUMN_TYPES.include?(c.type.to_sym) }
        columns.map do |property|
          {
            :name => property.name.to_sym,
            :pretty_name => property.name.to_s.tr('_', ' ').capitalize,
            :type => property.type,
            :length => property.limit,
            :nullable? => property.null,
            :serial? => property.primary,
          }
        end
      end

      def table_name
        model.table_name
      end

      def serialized_attributes
        model.serialized_attributes.keys
      end

      private

      def query_conditions(query, fields = config.list.fields.select(&:queryable?))
        statements = []
        values = []

        fields.each do |field|
          field.searchable_columns.flatten.each do |column_infos|
            statement, value1, value2 = build_statement(column_infos[:column], column_infos[:type], query, field.search_operator)
            statements << statement if statement
            values << value1 unless value1.nil?
            values << value2 unless value2.nil?
          end
        end

        [statements.join(' OR '), *values]
      end

      # filters example => {"string_field"=>{"0055"=>{"o"=>"like", "v"=>"test_value"}}, ...}
      # "0055" is the filter index, no use here. o is the operator, v the value
      def filter_conditions(filters, fields = config.list.fields.select(&:filterable?))
        statements = []
        values = []

        filters.each_pair do |field_name, filters_dump|
          filters_dump.each do |filter_index, filter_dump|
            field_statements = []
            fields.find{|f| f.name.to_s == field_name}.searchable_columns.each do |column_infos|
              statement, value1, value2 = build_statement(column_infos[:column], column_infos[:type], filter_dump[:v], (filter_dump[:o] || 'default'))
              field_statements << statement if statement.present?
              values << value1 unless value1.nil?
              values << value2 unless value2.nil?
            end
            statements << "(#{field_statements.join(' OR ')})" unless field_statements.empty?
          end
        end

        [statements.join(' AND '), *values]
      end

      def build_statement(column, type, value, operator)
        # this operator/value has been discarded (but kept in the dom to override the one stored in the various links of the page)
        return if operator == '_discard' || value == '_discard'

        # filtering data with unary operator, not type dependent
        if operator == '_blank' || value == '_blank'
          return ["(#{column} IS NULL OR #{column} = '')"]
        elsif operator == '_present' || value == '_present'
          return ["(#{column} IS NOT NULL AND #{column} != '')"]
        elsif operator == '_null' || value == '_null'
          return ["(#{column} IS NULL)"]
        elsif operator == '_not_null' || value == '_not_null'
          return ["(#{column} IS NOT NULL)"]
        elsif operator == '_empty' || value == '_empty'
          return ["(#{column} = '')"]
        elsif operator == '_not_empty' || value == '_not_empty'
          return ["(#{column} != '')"]
        end

        # now we go type specific
        case type
        when :boolean
          return ["(#{column} IS NULL OR #{column} = ?)", false] if ['false', 'f', '0'].include?(value)
          return ["(#{column} = ?)", true] if ['true', 't', '1'].include?(value)
        when :integer, :belongs_to_association
          return if value.blank?
          ["(#{column} = ?)", value.to_i] if value.to_i.to_s == value
        when :string, :text
          return if value.blank?
          value = case operator
          when 'default', 'like'
            "%#{value}%"
          when 'starts_with'
            "#{value}%"
          when 'ends_with'
            "%#{value}"
          when 'is', '='
            "#{value}"
          else
            return
          end
          ["(#{column} #{LIKE_OPERATOR} ?)", value]
        when :datetime, :timestamp, :date
<<<<<<< HEAD
          start_date, end_date = get_filtering_duration(operator, value)
=======
          date_format = I18n.t("admin.misc.filter_date_format", :default => I18n.t("admin.misc.filter_date_format", :locale => :en)).gsub('dd', '%d').gsub('mm', '%m').gsub('yy', '%Y')
          case operator 
          when 'between'
            start_date = value[1].present? ? (Date.strptime(value[1], date_format).instance_eval(&BEGINNING_OF_DAY) rescue false) : false
            end_date   = value[2].present? ? (Date.strptime(value[2], date_format).end_of_day rescue false) : false
          when 'today'
            start_date = Date.today.instance_eval(&BEGINNING_OF_DAY)
            end_date   = Date.today.end_of_day
          when 'yesterday'
            start_date = Date.yesterday.instance_eval(&BEGINNING_OF_DAY)
            end_date   = Date.yesterday.end_of_day
          when 'this_week'
            start_date = Date.today.beginning_of_week.instance_eval(&BEGINNING_OF_DAY)
            end_date   = Date.today.end_of_week.end_of_day
          when 'last_week'
            start_date = 1.week.ago.to_date.beginning_of_week.instance_eval(&BEGINNING_OF_DAY)
            end_date   = 1.week.ago.to_date.end_of_week.end_of_day
          else # default
            start_date = (Date.strptime(Array.wrap(value).first, date_format).instance_eval(&BEGINNING_OF_DAY) rescue false)
            end_date   = (Date.strptime(Array.wrap(value).first, date_format).end_of_day rescue false)
          end
>>>>>>> d0aea5e1
          
          if start_date && end_date
            ["(#{column} BETWEEN ? AND ?)", start_date, end_date]
          elsif start_date
            ["(#{column} >= ?)", start_date]
          elsif end_date
            ["(#{column} <= ?)", end_date]
          end
        when :enum
          return if value.blank?
          ["(#{column} IN (?))", Array.wrap(value)]
        end
      end

      def association_model_lookup(association)
        if association.options[:polymorphic]
          RailsAdmin::AbstractModel.polymorphic_parents(:active_record, association.name) || []
        else
          association.klass
        end
      end

      def association_foreign_type_lookup(association)
        if association.options[:polymorphic]
          association.options[:foreign_type].try(:to_sym) || :"#{association.name}_type"
        end
      end

      def association_nested_attributes_options_lookup(association)
        model.nested_attributes_options.try { |o| o[association.name.to_sym] }
      end

      def association_as_lookup(association)
        association.options[:as].try :to_sym
      end

      def association_polymorphic_lookup(association)
        association.options[:polymorphic]
      end

      def association_primary_key_lookup(association)
        association.options[:primary_key] || association.klass.primary_key
      end

      def association_inverse_of_lookup(association)
        association.options[:inverse_of].try :to_sym
      end

      def association_read_only_lookup(association)
        association.options[:readonly]
      end

      def association_foreign_key_lookup(association)
        association.foreign_key.to_sym
      end
    end
  end
end<|MERGE_RESOLUTION|>--- conflicted
+++ resolved
@@ -181,9 +181,6 @@
           end
           ["(#{column} #{LIKE_OPERATOR} ?)", value]
         when :datetime, :timestamp, :date
-<<<<<<< HEAD
-          start_date, end_date = get_filtering_duration(operator, value)
-=======
           date_format = I18n.t("admin.misc.filter_date_format", :default => I18n.t("admin.misc.filter_date_format", :locale => :en)).gsub('dd', '%d').gsub('mm', '%m').gsub('yy', '%Y')
           case operator 
           when 'between'
@@ -205,7 +202,6 @@
             start_date = (Date.strptime(Array.wrap(value).first, date_format).instance_eval(&BEGINNING_OF_DAY) rescue false)
             end_date   = (Date.strptime(Array.wrap(value).first, date_format).end_of_day rescue false)
           end
->>>>>>> d0aea5e1
           
           if start_date && end_date
             ["(#{column} BETWEEN ? AND ?)", start_date, end_date]
