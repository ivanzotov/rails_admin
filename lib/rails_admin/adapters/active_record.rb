--- conflicted
+++ resolved
@@ -134,15 +134,11 @@
             :parent_key => association_parent_key_lookup(association),
             :child_model => association_child_model_lookup(association),
             :child_key => association_child_key_lookup(association),
-<<<<<<< HEAD
-            :options => association_options(association),
-=======
             :foreign_type => association_foreign_type_lookup(association),
             :as => association_as_lookup(association),
             :polymorphic => association_polymorphic_lookup(association),
             :inverse_of => association_inverse_of_lookup(association),
             :read_only => association_read_only_lookup(association)
->>>>>>> 536783bf
           }
         end
       end
@@ -250,11 +246,7 @@
         when :belongs_to
           association.options[:foreign_key].try(:to_sym) || "#{association.name}_id".to_sym
         when :has_one, :has_many, :has_and_belongs_to_many
-<<<<<<< HEAD
-          [association.foreign_key.to_sym]
-=======
           association.primary_key_name.to_sym
->>>>>>> 536783bf
         else
           raise "Unknown association type: #{association.macro.inspect}"
         end
