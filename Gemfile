--- conflicted
+++ resolved
@@ -7,19 +7,6 @@
 gem 'jeweler'
 gem 'devise'
 
-<<<<<<< HEAD
-gem 'devise'
-
-# Bundle gems for the local environment. Make sure to
-# put test-only gems in this group so their generators
-# and rake tasks are available in development mode:
-group :development, :test do
-  gem "launchy", ">= 0.3.0"
-  gem "rspec-rails", ">= 2.0.0.beta.20"
-  gem "webrat", :git => "git://github.com/kalv/webrat.git"
-end
-=======
 gem "launchy", ">= 0.3.0"
 gem "rspec-rails", ">= 2.0.0.beta.20"
-gem "webrat", :git => "git://github.com/kalv/webrat.git"
->>>>>>> 1c237e45
+gem "webrat", :git => "git://github.com/kalv/webrat.git"