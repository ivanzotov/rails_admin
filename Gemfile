source 'https://rubygems.org'

gem 'appraisal', '>= 2.0'
gem 'devise'

group :mongoid do
  gem 'mongoid', '~> 4.0.0'
  gem 'mongoid-paperclip', '>= 0.0.8', require: 'mongoid_paperclip'
  gem 'carrierwave-mongoid', '>= 0.6.3', require: 'carrierwave/mongoid'
  gem 'refile-mongoid', '>= 0.0.1', platforms: [:ruby_21, :ruby_22]
end

group :active_record do
  platforms :jruby do
    gem 'activerecord-jdbcmysql-adapter', '>= 1.2'
    gem 'jdbc-mysql', '>= 5.1'
    gem 'activerecord-jdbcpostgresql-adapter', '>= 1.2'
    gem 'jdbc-postgres', '>= 9.2'
    gem 'activerecord-jdbcsqlite3-adapter', '>= 1.3.0.beta1'
    gem 'jdbc-sqlite3', '>= 3.7'
  end

  platforms :ruby, :mswin, :mingw do
    gem 'mysql2', '~> 0.3.14'
    gem 'pg', '>= 0.14'
    gem 'sqlite3', '>= 1.3'
  end

  gem 'paper_trail', '~> 3.0'
end

group :development, :test do
  gem 'pry', '>= 0.9'
end

group :test do
  gem 'cancan', '>= 1.6'
  gem 'cancancan', '~> 1.9'
  gem 'capybara', '>= 2.1'
  gem 'carrierwave', '>= 0.8'
  gem 'coveralls'
  gem 'database_cleaner', ['>= 1.2', '!= 1.4.0', '!= 1.5.0']
  gem 'dragonfly', '~> 1.0'
  gem 'factory_girl', '>= 4.2'
  gem 'generator_spec', '>= 0.8'
  gem 'launchy', '>= 2.2'
  gem 'mini_magick', '>= 3.4'
  gem 'paperclip', ['>= 3.4', '!= 4.3.0']
  gem 'poltergeist', '~> 1.5'
  gem 'rack-cache', require: 'rack/cache'
  gem 'rspec-rails', '>= 2.14'
  gem 'rubocop', '~> 0.31.0'
  gem 'simplecov', '>= 0.9', require: false
  gem 'timecop', '>= 0.5'
<<<<<<< HEAD
  gem 'pundit'
=======

  platforms :ruby_21, :ruby_22 do
    gem 'refile', '~> 0.5', require: 'refile/rails'
    gem 'refile-mini_magick', '>= 0.1.0'
  end
>>>>>>> 86c87987
end

gemspec<|MERGE_RESOLUTION|>--- conflicted
+++ resolved
@@ -52,15 +52,11 @@
   gem 'rubocop', '~> 0.31.0'
   gem 'simplecov', '>= 0.9', require: false
   gem 'timecop', '>= 0.5'
-<<<<<<< HEAD
   gem 'pundit'
-=======
-
   platforms :ruby_21, :ruby_22 do
     gem 'refile', '~> 0.5', require: 'refile/rails'
     gem 'refile-mini_magick', '>= 0.1.0'
   end
->>>>>>> 86c87987
 end
 
 gemspec