# To run these specs, you need to pass AUTHORIZATION_ADAPTER=cancan environment variable. For example.
#
#   AUTHORIZATION_ADAPTER=cancan bundle
#   AUTHORIZATION_ADAPTER=cancan rake
#
if ENV["AUTHORIZATION_ADAPTER"] == "cancan"
  require 'spec_helper'

  class Ability
    include CanCan::Ability
    def initialize(user)
      can :access, :rails_admin if user.roles.include? :admin
      can :read, Player, :retired => false if user.roles.include? :read_player
      can :create, Player, :suspended => true if user.roles.include? :create_player
      can :update, Player, :retired => false if user.roles.include? :update_player
      can :destroy, Player, :retired => false if user.roles.include? :destroy_player
    end
  end

  describe "RailsAdmin CanCan Authorization" do

    subject { page }

    before(:each) do
      RailsAdmin.authorize_with :cancan
      @user = FactoryGirl.create :user
      login_as @user
    end

    describe "with no roles" do
      before(:each) do
        @user.update_attribute(:roles, [])
      end

      it "GET /admin should raise CanCan::AccessDenied" do
        lambda {
          visit rails_admin_dashboard_path
        }.should raise_error(CanCan::AccessDenied)
      end

      it "GET /admin/player should raise CanCan::AccessDenied" do
        lambda {
          visit rails_admin_list_path(:model_name => "player")
        }.should raise_error(CanCan::AccessDenied)
      end

    end

    describe "with read player role" do
      before(:each) do
        @user.update_attribute(:roles, [:admin, :read_player])
      end

      it "GET /admin should show Player but not League" do
<<<<<<< HEAD
        get rails_admin_dashboard_path
        response.should be_successful
        response.body.should have_content("Player")
        response.body.should have_no_content("League")
        response.body.should have_no_content("Add new")
=======
        visit rails_admin_dashboard_path
        should be_successful
        body.should have_content("Player")
        body.should have_no_content("League")
        body.should have_no_content("Add new")
>>>>>>> 7527e4d2
      end

      it "GET /admin/player should render successfully but not list retired players and not show new, edit, or delete actions" do
        @players = [
          FactoryGirl.create(:player, :retired => false),
          FactoryGirl.create(:player, :retired => true),
        ]

        visit rails_admin_list_path(:model_name => "player", :set => 1)

<<<<<<< HEAD
        response.should be_successful
        response.body.should have_content(@players[0].name)
        response.body.should have_no_content(@players[1].name)
        response.body.should have_no_content("Add new")
        response.body.should have_no_content("EDIT")
        response.body.should have_no_content("DELETE")
        response.body.should have_no_content("Edit")
        response.body.should have_no_content("Delete")
=======
        should be_successful
        body.should have_content(@players[0].name)
        body.should have_no_content(@players[1].name)
        body.should have_no_content("Add new")
        body.should have_no_content("EDIT")
        body.should have_no_content("DELETE")
        body.should have_no_content("Edit")
        body.should have_no_content("Delete")
>>>>>>> 7527e4d2
      end

      it "GET /admin/team should raise CanCan::AccessDenied" do
        lambda {
          visit rails_admin_list_path(:model_name => "team")
        }.should raise_error(CanCan::AccessDenied)
      end

      it "GET /admin/player/new should raise CanCan::AccessDenied" do
        lambda {
          visit rails_admin_new_path(:model_name => "player")
        }.should raise_error(CanCan::AccessDenied)
      end

    end

    describe "with create and read player role" do
      before(:each) do
        @user.update_attribute(:roles, [:admin, :read_player, :create_player])
      end

      it "GET /admin/player/new should render and create record upon submission" do
<<<<<<< HEAD
        get rails_admin_new_path(:model_name => "player")
        response.body.should have_no_content("edit")
=======
        visit rails_admin_new_path(:model_name => "player")
        body.should have_no_content("edit")
>>>>>>> 7527e4d2
        fill_in "player[name]", :with => "Jackie Robinson"
        fill_in "player[number]", :with => "42"
        fill_in "player[position]", :with => "Second baseman"
        @req = click_button "Save"
        @player = RailsAdmin::AbstractModel.new("Player").first
        @req.should be_successful
        @player.name.should eql("Jackie Robinson")
        @player.number.should eql(42)
        @player.position.should eql("Second baseman")
        @player.should be_suspended # suspended is inherited behavior based on permission
      end

      it "GET /admin/player/1/edit should raise access denied" do
        @player = FactoryGirl.create :player
        lambda {
          visit rails_admin_edit_path(:model_name => "player", :id => @player.id)
        }.should raise_error(CanCan::AccessDenied)
      end

    end

    describe "with update and read player role" do
      before(:each) do
        @user.update_attribute(:roles, [:admin, :read_player, :update_player])
      end

      it "GET /admin/player/1/edit should render and update record upon submission" do
        @player = FactoryGirl.create :player
<<<<<<< HEAD
        get rails_admin_edit_path(:model_name => "player", :id => @player.id)
        response.body.should have_no_content("Delete")
=======
        visit rails_admin_edit_path(:model_name => "player", :id => @player.id)
        body.should have_no_content("Delete")
>>>>>>> 7527e4d2
        fill_in "player[name]", :with => "Jackie Robinson"
        click_button "Save"
        @player.reload
        should be_successful
        @player.name.should eql("Jackie Robinson")
      end

      it "GET /admin/player/1/edit with retired player should raise access denied" do
        @player = FactoryGirl.create :player, :retired => true
        lambda {
          visit rails_admin_edit_path(:model_name => "player", :id => @player.id)
        }.should raise_error(CanCan::AccessDenied)
      end

      it "GET /admin/player/1/delete should raise access denied" do
        @player = FactoryGirl.create :player
        lambda {
          visit rails_admin_delete_path(:model_name => "player", :id => @player.id)
        }.should raise_error(CanCan::AccessDenied)
      end

    end

    describe "with destroy and read player role" do
      before(:each) do
        @user.update_attribute(:roles, [:admin, :read_player, :destroy_player])
      end

      it "GET /admin/player/1/delete should render and destroy record upon submission" do
        @player = FactoryGirl.create :player
        player_id = @player.id
        visit rails_admin_delete_path(:model_name => "player", :id => player_id)

        click_button "Yes, I'm sure"
        should be_successful
        Player.exists?(player_id).should be_false
      end

      it "GET /admin/player/1/delete with retired player should raise access denied" do
        @player = FactoryGirl.create :player, :retired => true
        lambda {
          visit rails_admin_delete_path(:model_name => "player", :id => @player.id)
        }.should raise_error(CanCan::AccessDenied)
      end

      it "GET /admin/player/bulk_delete should render and destroy records which are authorized to" do
        active_player = FactoryGirl.create :player, :retired => false
        retired_player = FactoryGirl.create :player, :retired => true

        @delete_ids = [active_player, retired_player].map(&:id)
        visit rails_admin_bulk_delete_path(:model_name => "player", :bulk_ids => @delete_ids)

<<<<<<< HEAD
        response.body.should have_content(active_player.name)
        response.body.should have_no_content(retired_player.name)
=======
        body.should have_content(active_player.name)
        body.should have_no_content(retired_player.name)
>>>>>>> 7527e4d2
        click_button "Yes, I'm sure"

        Player.exists?(active_player.id).should be_false
        Player.exists?(retired_player.id).should be_true
      end

    end
  end

end<|MERGE_RESOLUTION|>--- conflicted
+++ resolved
@@ -52,19 +52,11 @@
       end
 
       it "GET /admin should show Player but not League" do
-<<<<<<< HEAD
-        get rails_admin_dashboard_path
-        response.should be_successful
-        response.body.should have_content("Player")
-        response.body.should have_no_content("League")
-        response.body.should have_no_content("Add new")
-=======
         visit rails_admin_dashboard_path
         should be_successful
         body.should have_content("Player")
         body.should have_no_content("League")
         body.should have_no_content("Add new")
->>>>>>> 7527e4d2
       end
 
       it "GET /admin/player should render successfully but not list retired players and not show new, edit, or delete actions" do
@@ -75,16 +67,6 @@
 
         visit rails_admin_list_path(:model_name => "player", :set => 1)
 
-<<<<<<< HEAD
-        response.should be_successful
-        response.body.should have_content(@players[0].name)
-        response.body.should have_no_content(@players[1].name)
-        response.body.should have_no_content("Add new")
-        response.body.should have_no_content("EDIT")
-        response.body.should have_no_content("DELETE")
-        response.body.should have_no_content("Edit")
-        response.body.should have_no_content("Delete")
-=======
         should be_successful
         body.should have_content(@players[0].name)
         body.should have_no_content(@players[1].name)
@@ -93,7 +75,6 @@
         body.should have_no_content("DELETE")
         body.should have_no_content("Edit")
         body.should have_no_content("Delete")
->>>>>>> 7527e4d2
       end
 
       it "GET /admin/team should raise CanCan::AccessDenied" do
@@ -116,13 +97,8 @@
       end
 
       it "GET /admin/player/new should render and create record upon submission" do
-<<<<<<< HEAD
-        get rails_admin_new_path(:model_name => "player")
-        response.body.should have_no_content("edit")
-=======
         visit rails_admin_new_path(:model_name => "player")
         body.should have_no_content("edit")
->>>>>>> 7527e4d2
         fill_in "player[name]", :with => "Jackie Robinson"
         fill_in "player[number]", :with => "42"
         fill_in "player[position]", :with => "Second baseman"
@@ -151,13 +127,8 @@
 
       it "GET /admin/player/1/edit should render and update record upon submission" do
         @player = FactoryGirl.create :player
-<<<<<<< HEAD
-        get rails_admin_edit_path(:model_name => "player", :id => @player.id)
-        response.body.should have_no_content("Delete")
-=======
         visit rails_admin_edit_path(:model_name => "player", :id => @player.id)
         body.should have_no_content("Delete")
->>>>>>> 7527e4d2
         fill_in "player[name]", :with => "Jackie Robinson"
         click_button "Save"
         @player.reload
@@ -210,13 +181,8 @@
         @delete_ids = [active_player, retired_player].map(&:id)
         visit rails_admin_bulk_delete_path(:model_name => "player", :bulk_ids => @delete_ids)
 
-<<<<<<< HEAD
-        response.body.should have_content(active_player.name)
-        response.body.should have_no_content(retired_player.name)
-=======
         body.should have_content(active_player.name)
         body.should have_no_content(retired_player.name)
->>>>>>> 7527e4d2
         click_button "Yes, I'm sure"
 
         Player.exists?(active_player.id).should be_false
