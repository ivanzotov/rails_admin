--- conflicted
+++ resolved
@@ -47,11 +47,7 @@
     end
 
     it "should work like belongs to associations in the list view" do
-<<<<<<< HEAD
-      visit list_path(:model_name => "comment")
-=======
-      visit rails_admin_list_path(:model_name => "comment", :set => "1")
->>>>>>> 536783bf
+      visit list_path(:model_name => "comment", :set => "1")
 
       should have_content(@team.name)
     end
