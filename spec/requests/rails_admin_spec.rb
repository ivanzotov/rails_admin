require 'spec_helper'

describe "RailsAdmin" do
  include Warden::Test::Helpers
  
  before(:each) do
    RailsAdmin::AbstractModel.new("Division").destroy_all!
    RailsAdmin::AbstractModel.new("Draft").destroy_all!
    RailsAdmin::AbstractModel.new("League").destroy_all!
    RailsAdmin::AbstractModel.new("Player").destroy_all!
    RailsAdmin::AbstractModel.new("Team").destroy_all!
    RailsAdmin::AbstractModel.new("User").destroy_all!

    user = RailsAdmin::AbstractModel.new("User").create(
      :email => "test@test.com",
      :password => "test1234"
    )

    login_as user
  end
  
  after(:each) do
    Warden.test_reset!
  end
<<<<<<< HEAD

  describe "history blank results" do
    before(:each) do
      @months = RailsAdmin::History.add_blank_results([RailsAdmin::BlankHistory.new(3, 2011)], 10, 2010)
    end

    it "should pad the correct number of months" do
      @months.length.should == 5
    end

    it "should pad at the beginning" do
      @months.first.fake.should == 1
      @months.map(&:month).should == [11, 12, 1, 2, 3]
    end

    it "should handle year-to-year rollover" do
      @months.map(&:year).should == [2010, 2010, 2011, 2011, 2011]
    end
  end

=======
  
  describe "authentication" do
    it "should be disableable" do
      logout
      RailsAdmin.authenticate_with {}
      get rails_admin_dashboard_path
      response.should be_successful
    end
  end
  
>>>>>>> 8cb154cb
  describe "config" do
    
    after(:each) do
      RailsAdmin::Config.reset
    end

    describe "excluded models" do
      excluded_models = [Division, Draft, Fan]

      before(:each) do
        RailsAdmin::Config.excluded_models = excluded_models
      end

      after(:each) do
        RailsAdmin::Config.excluded_models = []
      end
    
      it "should be hidden from navigation" do
        # Make query in team's edit view to make sure loading
        # the related division model config will not mess the navigation 
        get rails_admin_new_path(:model_name => "team")
        excluded_models.each do |model|
          response.should have_tag("#nav") do |navigation|
            navigation.should_not have_tag("li a", :content => model.to_s)
          end
        end
      end

      it "should raise NotFound for the list view" do
        get rails_admin_list_path(:model_name => "fan")
        response.status.should equal(404)
      end

      it "should raise NotFound for the create view" do
        get rails_admin_new_path(:model_name => "fan")
        response.status.should equal(404)
      end

      it "should be hidden from other models relations in the edit view" do
        get rails_admin_new_path(:model_name => "team")
        response.should_not have_tag("#team_division_id")
        response.should_not have_tag("input#team_fans")
      end
    end

    describe "navigation" do

      describe "number of visible tabs" do    
        after(:each) do
          RailsAdmin::Config::Sections::Navigation.max_visible_tabs = 5
        end
    
        it "should be editable" do
          RailsAdmin::Config::Sections::Navigation.max_visible_tabs = 2
          get rails_admin_dashboard_path
          response.should have_tag("#nav > li") do |elements|
            elements.should have_at_most(4).items
          end
        end
      end

      describe "label for a model" do
    
        it "should be visible and sane by default" do
          get rails_admin_dashboard_path
          response.should have_tag("#nav") do |navigation|
            navigation.should have_tag("li a", :content => "Fan")
          end
        end

        it "should be editable" do
          RailsAdmin.config Fan do
            label "Fan test 1"
          end
          get rails_admin_dashboard_path
          response.should have_tag("#nav") do |navigation|
            navigation.should have_tag("li a", :content => "Fan test 1")
          end
        end

        it "should be editable via shortcut" do
          RailsAdmin.config Fan do
            label_for_navigation "Fan test 2"
          end
          get rails_admin_dashboard_path
          response.should have_tag("#nav") do |navigation|
            navigation.should have_tag("li a", :content => "Fan test 2")
          end
        end

        it "should be editable via navigation configuration" do
          RailsAdmin.config Fan do
            navigation do
              label "Fan test 3"
            end
          end
          get rails_admin_dashboard_path
          response.should have_tag("#nav") do |navigation|
            navigation.should have_tag("li a", :content => "Fan test 3")
          end
        end

        it "should be editable with a block via navigation configuration" do
          RailsAdmin.config Fan do
            navigation do
              label do
                "#{label} test 4"
              end
            end
          end
          get rails_admin_dashboard_path
          response.should have_tag("#nav") do |navigation|
            navigation.should have_tag("li a", :content => "Fan test 4")
          end
        end

        it "should be hideable" do
          RailsAdmin.config Fan do
            hide
          end
          get rails_admin_dashboard_path
          response.should have_tag("#nav") do |navigation|
            navigation.should_not have_tag("li a", :content => "Fan")
          end
        end
      
        it "should be hideable via shortcut" do
          RailsAdmin.config Fan do
            hide_in_navigation
          end
          get rails_admin_dashboard_path
          response.should have_tag("#nav") do |navigation|
            navigation.should_not have_tag("li a", :content => "Fan")
          end
        end
      
        it "should be hideable via navigation configuration" do
          RailsAdmin.config Fan do
            navigation do
              hide
            end
          end
          get rails_admin_dashboard_path
          response.should have_tag("#nav") do |navigation|
            navigation.should_not have_tag("li a", :content => "Fan")
          end
        end

        it "should be hideable with a block via navigation configuration" do
          RailsAdmin.config Fan do
            navigation do
              show do
                false
              end
            end
          end
          get rails_admin_dashboard_path
          response.should have_tag("#nav") do |navigation|
            navigation.should_not have_tag("li a", :content => "Fan")
          end
        end
      end
    end
    
    describe "list" do

      describe "number of items per page" do
        
        before(:each) do
          RailsAdmin::AbstractModel.new("League").create(:name => 'American')
          RailsAdmin::AbstractModel.new("League").create(:name => 'National')
          RailsAdmin::AbstractModel.new("Player").create(:team_id => rand(99999), :number => 32, :name => "Sandy Koufax", :position => "Starting patcher", :retired => true, :injured => true)
          RailsAdmin::AbstractModel.new("Player").create(:team_id => rand(99999), :number => 42, :name => "Jackie Robinson", :position => "Second baseman", :retired => true, :injured => false)
        end

        it "should be configurable" do
          RailsAdmin::Config.model do
            list do
              items_per_page 1
            end
          end
          get rails_admin_list_path(:model_name => "league")
          response.should have_tag("#contentMainModules > .infoRow") do |elements|
            elements.should have_at_most(1).items
          end
          get rails_admin_list_path(:model_name => "player")
          response.should have_tag("#contentMainModules > .infoRow") do |elements|
            elements.should have_at_most(1).items
          end
        end

        it "should be configurable per model" do
          RailsAdmin.config League do
            list do
              items_per_page 1
            end
          end
          get rails_admin_list_path(:model_name => "league")
          response.should have_tag("#contentMainModules > .infoRow") do |elements|
            elements.should have_at_most(1).items
          end
          get rails_admin_list_path(:model_name => "player")
          response.should have_tag("#contentMainModules > .infoRow") do |elements|
            elements.should have_at_most(2).items
          end
        end

        it "should be globally configurable and overrideable per model" do
          RailsAdmin::Config.model do
            list do
              items_per_page 20
            end
          end
          RailsAdmin.config League do
            list do
              items_per_page 1
            end
          end
          get rails_admin_list_path(:model_name => "league")
          response.should have_tag("#contentMainModules > .infoRow") do |elements|
            elements.should have_at_most(1).items
          end
          get rails_admin_list_path(:model_name => "player")
          response.should have_tag("#contentMainModules > .infoRow") do |elements|
            elements.should have_at_most(2).items
          end
        end
      end
      
      describe "items' fields" do
        
        it "should show all by default" do
          get rails_admin_list_path(:model_name => "fan")
          response.should have_tag("#moduleHeader > li") do |elements|
            elements[1].should contain("ID")
            elements[2].should contain("CREATED AT")
            elements[3].should contain("UPDATED AT")
            elements[4].should contain("NAME")
          end
        end

        it "should appear in order defined" do
          RailsAdmin.config Fan do
            list do
              field :updated_at
              field :name
              field :id
              field :created_at
            end
          end
          get rails_admin_list_path(:model_name => "fan")
          response.should have_tag("#moduleHeader > li") do |elements|
            elements[1].should contain("UPDATED AT")
            elements[2].should contain("NAME")
            elements[3].should contain("ID")
            elements[4].should contain("CREATED AT")
          end
        end

        it "should only list the defined fields if some fields are defined" do
          RailsAdmin.config Fan do
            list do
              field :id
              field :name
            end
          end
          get rails_admin_list_path(:model_name => "fan")
          response.should have_tag("#moduleHeader > li") do |elements|
            elements.should contain("ID")
            elements.should contain("NAME")
            elements.should_not contain("CREATED AT")
            elements.should_not contain("UPDATED AT")
          end
        end

        it "should be renameable" do
          RailsAdmin.config Fan do
            list do
              field :id do
                label "IDENTIFIER"
              end
              field :name
            end
          end
          get rails_admin_list_path(:model_name => "fan")
          response.should have_tag("#moduleHeader > li") do |elements|
            elements[1].should contain("IDENTIFIER")
            elements[2].should contain("NAME")
          end
        end

        it "should be renameable by type" do
          RailsAdmin.config Fan do
            list do
              fields_of_type :datetime do
                label { "#{label} (DATETIME)" }
              end
            end
          end
          get rails_admin_list_path(:model_name => "fan")
          response.should have_tag("#moduleHeader > li") do |elements|
            elements[1].should contain("ID")
            elements[2].should contain("CREATED AT (DATETIME)")
            elements[3].should contain("UPDATED AT (DATETIME)")
            elements[4].should contain("NAME")
          end
        end

        it "should be globally renameable by type" do
          RailsAdmin::Config.model do
            list do
              fields_of_type :datetime do
                label { "#{label} (DATETIME)" }
              end
            end
          end
          get rails_admin_list_path(:model_name => "fan")
          response.should have_tag("#moduleHeader > li") do |elements|
            elements[1].should contain("ID")
            elements[2].should contain("CREATED AT (DATETIME)")
            elements[3].should contain("UPDATED AT (DATETIME)")
            elements[4].should contain("NAME")
          end
        end

        it "should be sortable by default" do
          get rails_admin_list_path(:model_name => "fan")
          response.should have_tag("#moduleHeader > li") do |elements|
            elements[1].should have_tag("a")
            elements[2].should have_tag("a")
            elements[3].should have_tag("a")
            elements[4].should have_tag("a")
          end
        end
        
        it "should have option to disable sortability" do
          RailsAdmin.config Fan do
            list do
              field :id do
                sortable false
              end
              field :name
            end
          end
          get rails_admin_list_path(:model_name => "fan")
          response.should have_tag("#moduleHeader > li") do |elements|
            elements[1].should_not have_tag("a")
            elements[2].should have_tag("a")
          end
        end

        it "should have option to disable sortability by type" do
          RailsAdmin.config Fan do
            list do
              fields_of_type :datetime do
                sortable false
              end
              field :id
              field :name
              field :created_at
              field :updated_at
            end
          end
          get rails_admin_list_path(:model_name => "fan")
          response.should have_tag("#moduleHeader > li") do |elements|
            elements[1].should have_tag("a")
            elements[2].should have_tag("a")
            elements[3].should_not have_tag("a")
            elements[4].should_not have_tag("a")
          end
        end

        it "should have option to disable sortability by type globally" do
          RailsAdmin::Config.model do
            list do
              fields_of_type :datetime do
                sortable false
              end
              field :id
              field :name
              field :created_at
              field :updated_at
            end
          end
          get rails_admin_list_path(:model_name => "fan")
          response.should have_tag("#moduleHeader > li") do |elements|
            elements[1].should have_tag("a")
            elements[2].should have_tag("a")
            elements[3].should_not have_tag("a")
            elements[4].should_not have_tag("a")
          end
        end
        
        it "should have option to hide fields by type" do
          RailsAdmin.config Fan do
            list do
              fields_of_type :datetime do
                hide
              end
            end
          end
          get rails_admin_list_path(:model_name => "fan")
          response.should have_tag("#moduleHeader > li") do |elements|
            elements.should contain("ID")
            elements.should contain("NAME")
            elements.should_not contain("CREATED AT")
            elements.should_not contain("UPDATED AT")
          end
        end

        it "should have option to hide fields by type globally" do
          RailsAdmin::Config.model do
            list do
              fields_of_type :datetime do
                hide
              end
            end
          end
          get rails_admin_list_path(:model_name => "fan")
          response.should have_tag("#moduleHeader > li") do |elements|
            elements.should contain("ID")
            elements.should contain("NAME")
            elements.should_not contain("CREATED AT")
            elements.should_not contain("UPDATED AT")
          end
        end

        it "should have option to customize css class name" do
          RailsAdmin.config Fan do
            list do
              field :id do
                column_css_class "customClass"
              end
              field :name
            end
          end
          
          RailsAdmin::AbstractModel.new("Fan").create(:name => 'Fan I')
          RailsAdmin::AbstractModel.new("Fan").create(:name => 'Fan II')
          
          get rails_admin_list_path(:model_name => "fan")
          
          response.should have_tag("#moduleHeader > li:nth-child(2).customClassHeader")
          response.should have_tag("#moduleHeader > li:nth-child(3).smallStringHeader")
          response.should have_tag(".infoRow") do |elements|
            elements[0].should have_tag("li:nth-child(2).customClassRow")
            elements[0].should have_tag("li:nth-child(3).smallStringRow")
          end
        end

        it "should have option to customize css class name by type" do
          RailsAdmin.config Fan do
            list do
              fields_of_type :datetime do
                column_css_class "customClass"
              end
            end
          end
          
          RailsAdmin::AbstractModel.new("Fan").create(:name => 'Fan I')
          RailsAdmin::AbstractModel.new("Fan").create(:name => 'Fan II')
          
          get rails_admin_list_path(:model_name => "fan")
          
          response.should have_tag("#moduleHeader > li:nth-child(3).customClassHeader")
          response.should have_tag("#moduleHeader > li:nth-child(4).customClassHeader")
          response.should have_tag("#moduleHeader > li:nth-child(5).smallStringHeader")
          response.should have_tag(".infoRow") do |elements|
            elements[0].should have_tag("li:nth-child(3).customClassRow")
            elements[0].should have_tag("li:nth-child(4).customClassRow")
            elements[0].should have_tag("li:nth-child(5).smallStringRow")
          end
        end

        it "should have option to customize css class name by type globally" do
          RailsAdmin::Config.model do
            list do
              fields_of_type :datetime do
                column_css_class "customClass"
              end
            end
          end
          
          RailsAdmin::AbstractModel.new("Fan").create(:name => 'Fan I')
          RailsAdmin::AbstractModel.new("Fan").create(:name => 'Fan II')
          
          get rails_admin_list_path(:model_name => "fan")
          
          response.should have_tag("#moduleHeader > li:nth-child(3).customClassHeader")
          response.should have_tag("#moduleHeader > li:nth-child(4).customClassHeader")
          response.should have_tag("#moduleHeader > li:nth-child(5).smallStringHeader")
          response.should have_tag(".infoRow") do |elements|
            elements[0].should have_tag("li:nth-child(3).customClassRow")
            elements[0].should have_tag("li:nth-child(4).customClassRow")
            elements[0].should have_tag("li:nth-child(5).smallStringRow")
          end
        end
        
        it "should have option to customize column width" do
          RailsAdmin.config Fan do
            list do
              field :id do
                column_width 200
              end
              field :name
              field :created_at
              field :updated_at
            end
          end
          
          get rails_admin_list_path(:model_name => "fan")

          response.should have_tag("style") {|css| css.should contain(/\.idHeader[^{]*\{[^a-z]*width:[^\d]*2\d{2}px;[^{]*\}/) }
          response.should have_tag("style") {|css| css.should contain(/\.idRow[^{]*\{[^a-z]*width:[^\d]*2\d{2}px;[^{]*\}/) }
        end

        it "should have option to customize output formatting" do
          RailsAdmin.config Fan do
            list do
              field :id
              field :name do
                formatted_value do
                  value.to_s.upcase
                end
              end
              field :created_at
              field :updated_at
            end
          end
          
          get rails_admin_list_path(:model_name => "fan")

          response.should have_tag(".infoRow") do |elements|
            elements[0].should have_tag("li:nth-child(3)") {|li| li.should contain("FAN II") }
            elements[1].should have_tag("li:nth-child(3)") {|li| li.should contain("FAN I") }
          end
        end        

        it "should have option to customize output formatting of date fields" do
          RailsAdmin.config Fan do
            list do
              field :id
              field :name
              field :created_at do
                strftime_format "%Y-%m-%d"
              end
              field :updated_at
            end
          end
          
          get rails_admin_list_path(:model_name => "fan")

          response.should have_tag(".infoRow") do |elements|
            elements[0].should have_tag("li:nth-child(4)") do |li| 
              li.should contain(/\d{4}-\d{2}-\d{2}/)
            end
          end
        end        
      end
    end

    describe "edit" do

      describe "items' fields" do

        it "should show all by default" do
          get rails_admin_new_path(:model_name => "team")
          response.should have_tag("select#team_league_id")
          response.should have_tag("select#team_division_id")
          response.should have_tag("input#team_name")
          response.should have_tag("input#team_logo_url")
          response.should have_tag("input#team_manager")
          response.should have_tag("input#team_ballpark")
          response.should have_tag("input#team_mascot")
          response.should have_tag("input#team_founded")
          response.should have_tag("input#team_wins")
          response.should have_tag("input#team_losses")
          response.should have_tag("input#team_win_percentage")
          response.should have_tag("input#team_revenue")
          response.should have_tag("input#team_players")
          response.should have_tag("input#team_fans")
        end
      end

      pending "should appear in order defined" do
        RailsAdmin.config Team do
          edit do
            field :manager
            field :division_id
            field :name
          end
        end
        get rails_admin_new_path(:model_name => "team")
      end
    end
  end

  describe "GET /admin" do
    before(:each) do
      get rails_admin_dashboard_path
    end

    it "should respond sucessfully" do
      response.code.should == "200"
    end

  end

  describe "GET /admin/player as list" do
    before(:each) do
      get rails_admin_list_path(:model_name => "player")
    end

    it "should respond sucessfully" do
      response.should be_successful
    end

    it "should show \"Select model to edit\"" do
      response.body.should contain("Select player to edit")
    end

    it "should show filters" do
      response.body.should contain(/CREATED AT\n\s*UPDATED AT\n\s*/)
    end

    it "should show column headers" do
      response.body.should contain(/EDIT\n\s*DELETE\n\s*/)
    end
  end

  describe "GET /admin/player with sort" do
    before(:each) do
      RailsAdmin::AbstractModel.new("Player").create(:team_id => rand(99999), :number => 32, :name => "Sandy Koufax", :position => "Starting patcher")
      RailsAdmin::AbstractModel.new("Player").create(:team_id => rand(99999), :number => 42, :name => "Jackie Robinson", :position => "Second baseman")
      get rails_admin_list_path(:model_name => "player", :sort => "name", :set => 1)
    end

    it "should respond sucessfully" do
      response.should be_successful
    end

    it "should be sorted correctly" do
      response.body.should contain(/Sandy Koufax/)
      response.body.should contain(/Jackie Robinson/)
    end
  end

  describe "GET /admin/player with reverse sort" do
    before(:each) do
      RailsAdmin::AbstractModel.new("Player").create(:team_id => rand(99999), :number => 32, :name => "Sandy Koufax", :position => "Starting patcher")
      RailsAdmin::AbstractModel.new("Player").create(:team_id => rand(99999), :number => 42, :name => "Jackie Robinson", :position => "Second baseman")
      get rails_admin_list_path(:model_name => "player", :sort => "name", :sort_reverse => "true", :set => 1)
    end

    it "should respond sucessfully" do
      response.should be_successful
    end

    it "should be sorted correctly" do
      response.body.should contain(/Sandy Koufax/)
      response.body.should contain(/Jackie Robinson/)
    end
  end

  describe "GET /admin/player with query" do
    before(:each) do
      RailsAdmin::AbstractModel.new("Player").create(:team_id => rand(99999), :number => 32, :name => "Sandy Koufax", :position => "Starting patcher")
      RailsAdmin::AbstractModel.new("Player").create(:team_id => rand(99999), :number => 42, :name => "Jackie Robinson", :position => "Second baseman")
      get rails_admin_list_path(:model_name => "player", :query => "Jackie Robinson", :set => 1)
    end

    it "should respond sucessfully" do
      @response.should be_successful
    end

    it "should show a correct result" do
      @response.body.should contain("Jackie Robinson")
    end

    it "should not contain an incorrect result" do
      @response.body.should_not contain("Sandy Koufax")
    end
  end

  describe "GET /admin/player with query and boolean filter" do
    before(:each) do
      RailsAdmin::AbstractModel.new("Player").create(:team_id => rand(99999), :number => 32, :name => "Sandy Koufax", :position => "Starting patcher", :retired => true, :injured => true)
      RailsAdmin::AbstractModel.new("Player").create(:team_id => rand(99999), :number => 42, :name => "Jackie Robinson", :position => "Second baseman", :retired => true, :injured => false)
      RailsAdmin::AbstractModel.new("Player").create(:team_id => rand(99999), :number => 18, :name => "Moises Alou", :position => "Left fielder", :retired => false, :injured => true)
      RailsAdmin::AbstractModel.new("Player").create(:team_id => rand(99999), :number => 5, :name => "David Wright", :position => "Third baseman", :retired => false, :injured => false)
      get rails_admin_list_path(:model_name => "player", :query => "Sandy Koufax", :filter => {:injured => "true"}, :set => 1)
    end

    it "should respond sucessfully" do
      response.should be_successful
    end

    it "should show a correct result" do
      response.body.should contain("Sandy Koufax")
    end

    it "should not contain an incorrect result" do
      response.body.should_not contain("Jackie Robinson")
      response.body.should_not contain("Moises Alou")
      response.body.should_not contain("David Wright")
    end
  end

  describe "GET /admin/player with boolean filter" do
    before(:each) do
      RailsAdmin::AbstractModel.new("Player").create(:team_id => rand(99999), :number => 18, :name => "Moises Alou", :position => "Left fielder", :injured => true)
      RailsAdmin::AbstractModel.new("Player").create(:team_id => rand(99999), :number => 5, :name => "David Wright", :position => "Third baseman", :injured => false)
      get rails_admin_list_path(:model_name => "player", :filter => {:injured => "true"}, :set => 1)
    end

    it "should respond sucessfully" do
      response.should be_successful
    end

    it "should show a correct result" do
      response.body.should contain("Moises Alou")
    end

    it "should not contain an incorrect result" do
      response.body.should_not contain("David Wright")
    end
  end

  describe "GET /admin/player with boolean filters" do
    before(:each) do
      RailsAdmin::AbstractModel.new("Player").create(:team_id => rand(99999), :number => 32, :name => "Sandy Koufax", :position => "Starting patcher", :retired => true, :injured => true)
      RailsAdmin::AbstractModel.new("Player").create(:team_id => rand(99999), :number => 42, :name => "Jackie Robinson", :position => "Second baseman", :retired => true, :injured => false)
      RailsAdmin::AbstractModel.new("Player").create(:team_id => rand(99999), :number => 18, :name => "Moises Alou", :position => "Left fielder", :retired => false, :injured => true)
      RailsAdmin::AbstractModel.new("Player").create(:team_id => rand(99999), :number => 5, :name => "David Wright", :position => "Third baseman", :retired => false, :injured => false)
      get rails_admin_list_path(:model_name => "player", :filter => {:retired => "true", :injured => "true"}, :set => 1)
    end

    it "should respond sucessfully" do
      @response.should be_successful
    end

    it "should show a correct result" do
    end

    it "should not contain an incorrect result" do
      @response.body.should_not contain("Jackie Robinson")
      @response.body.should_not contain("Moises Alou")
      @response.body.should_not contain("David Wright")
    end
  end

  describe "GET /admin/player with 2 objects" do
    before(:each) do

      (1..2).each do |number|
        RailsAdmin::AbstractModel.new("Player").create(:team_id => rand(99999), :number => number, :name => "Player #{number}")
      end

      get rails_admin_list_path(:model_name => "player")
    end

    it "should respond sucessfully" do
      response.should be_successful
    end

    it "should show \"2 results\"" do
      response.body.should contain("2 players")
    end
  end

  describe "GET /admin/player with 20 objects" do
    before(:each) do

      (1..20).each do |number|
        RailsAdmin::AbstractModel.new("Player").create(:team_id => rand(99999), :number => number, :name => "Player #{number}")
      end

      get rails_admin_list_path(:model_name => "player")
    end

    it "should respond sucessfully" do
      @response.should be_successful
    end

    it "should show \"20 results\"" do
      @response.body.should contain("20 players")
    end
  end

  describe "GET /admin/player with 20 objects, page 8" do
    before(:each) do
      per_page = 20
      page_numers = 20
      (1..per_page * page_numers).each do |number|
        RailsAdmin::AbstractModel.new("Player").create(:team_id => rand(99999), :number => number, :name => "Player #{number}")
      end

      get rails_admin_list_path(:model_name => "player", :page => 8)
    end

    it "should respond sucessfully" do
      response.should be_successful
    end

    it "should paginate correctly" do
      response.body.should contain(/1 2 [^0-9]*5 6 7 8 9 10 11[^0-9]*19 20/)
    end
  end

  describe "list with 20 objects, page 17" do
    before(:each) do
      per_page = 20
      max_pages = 20
      (1..per_page * max_pages).each do |number|
        RailsAdmin::AbstractModel.new("Player").create(:team_id => rand(99999), :number => number, :name => "Player #{number}")
      end

      get rails_admin_list_path(:model_name => "player", :page => 18)
    end

    it "should respond sucessfully" do
      response.should be_successful
    end

    it "should paginate correctly" do
      @response.body.should contain(/1 2[^0-9]*12 13 14 15 16 17 18 19 20/)
    end
  end

  describe "GET /admin/player show all" do
    before(:each) do
      (1..2).each do |number|
        RailsAdmin::AbstractModel.new("Player").create(:team_id => rand(99999), :number => number, :name => "Player #{number}")
      end

      get rails_admin_list_path(:model_name => "player", :all => true)
    end

    it "should respond sucessfully" do
      @response.should be_successful
    end
  end

  #new

  describe "GET /admin/player/new" do
    before(:each) do
      get rails_admin_new_path(:model_name => "player")
    end

    it "should respond sucessfully" do
      response.should be_successful
    end

    it "should show \"New model\"" do
      response.body.should contain("New player")
    end

    it "should show required fields as \"Required\"" do
      response.body.should contain(/Name\n\s*Required/)
      response.body.should contain(/Number\n\s*Required/)
    end

    it "should show non-required fields as \"Optional\"" do
      response.body.should contain(/Position\n\s*Optional/)
      response.body.should contain(/Born on\n\s*Optional/)
      response.body.should contain(/Notes\n\s*Optional/)
    end
  end

  describe "GET /admin/player/new with has-one association" do
    before(:each) do
      RailsAdmin::AbstractModel.new("Draft").create(:player_id => rand(99999), :team_id => rand(99999), :date => Date.today, :round => rand(50), :pick => rand(30), :overall => rand(1500))
      get rails_admin_new_path(:model_name => "player")

    end

    it "should respond sucessfully" do
      response.should be_successful
    end

    it "should show associated objects" do
      response.body.should contain(/Draft #\d+/)
    end
  end

  describe "GET /admin/player/new with has-many association" do
    before(:each) do
      (1..3).each do |number|
        RailsAdmin::AbstractModel.new("Team").create(:league_id => rand(99999), :division_id => rand(99999), :name => "Team #{number}", :manager => "Manager #{number}", :founded => 1869 + rand(130), :wins => (wins = rand(163)), :losses => 162 - wins, :win_percentage => ("%.3f" % (wins.to_f / 162)).to_f)
      end

      get rails_admin_new_path(:model_name => "player")
    end

    it "should respond sucessfully" do
      response.should be_successful
    end

    it "should show associated objects" do
      response.body.should contain(/Team 1Team 2Team 3/)
    end
  end

  pending "GET /admin/team/:id/fans/new with has-and-belongs-to-many association" do
    before(:each) do
      (1..3).each do |number|
        RailsAdmin::AbstractModel.new("Team").create(:league_id => rand(99999), :division_id => rand(99999), :name => "Team #{number}", :manager => "Manager #{number}", :founded => 1869 + rand(130), :wins => (wins = rand(163)), :losses => 162 - wins, :win_percentage => ("%.3f" % (wins.to_f / 162)).to_f)
      end

      get rails_admin_new_path(:model_name => "team")
    end

    it "should respond sucessfully" do
      response.should be_successful
    end

    it "should show associated objects" do
      response.body.should contain(/Team 1/)
    end
  end

  describe "GET /admin/player/new with missing label" do
    before(:each) do
      (1..3).each do |number|
        RailsAdmin::AbstractModel.new("Team").create(:league_id => rand(99999), :division_id => rand(99999), :manager => "Manager #{number}", :founded => 1869 + rand(130), :wins => (wins = rand(163)), :losses => 162 - wins, :win_percentage => ("%.3f" % (wins.to_f / 162)).to_f)
      end
      get rails_admin_new_path(:model_name => "player")
    end

    it "should respond sucessfully" do
      response.should be_successful
    end
  end

  describe "create" do
    before(:each) do
      get rails_admin_new_path(:model_name => "player")

      fill_in "player[name]", :with => "Jackie Robinson"
      fill_in "player[number]", :with => "42"
      fill_in "player[position]", :with => "Second baseman"

      @req = click_button "Save"

      @player = RailsAdmin::AbstractModel.new("Player").first
    end

    it "should be successful" do
      @req.should be_successful
    end

    it "should create an object with correct attributes" do
      @player.name.should eql("Jackie Robinson")
      @player.number.should eql(42)
      @player.position.should eql("Second baseman")
    end
  end

  describe "create and edit" do
    before(:each) do
      get rails_admin_new_path(:model_name => "player")
      fill_in "player[name]", :with => "Jackie Robinson"
      fill_in "player[number]", :with => "42"
      fill_in "player[position]", :with => "Second baseman"
      @req = click_button "Save and edit"

      @player = RailsAdmin::AbstractModel.new("Player").first
    end

    it "should be successful" do
      @response.should be_successful
    end

    it "should create an object with correct attributes" do
      @player.name.should eql("Jackie Robinson")
      @player.number.should eql(42)
      @player.position.should eql("Second baseman")
    end
  end

  describe "create and add another" do
    before(:each) do
      get rails_admin_new_path(:model_name => "player")
      fill_in "player[name]", :with => "Jackie Robinson"
      fill_in "player[number]", :with => "42"
      fill_in "player[position]", :with => "Second baseman"
      @req = click_button "Save and add another"
      @player = RailsAdmin::AbstractModel.new("Player").first
    end

    it "should be successful" do
      @req.should be_successful
    end

    it "should create an object with correct attributes" do
      @player.name.should eql("Jackie Robinson")
      @player.number.should eql(42)
      @player.position.should eql("Second baseman")
    end
  end

  describe "create with has-one association" do
    before(:each) do
      @draft = RailsAdmin::AbstractModel.new("Draft").create(:player_id => rand(99999), :team_id => rand(99999), :date => Date.today, :round => rand(50), :pick => rand(30), :overall => rand(1500))
      get rails_admin_new_path(:model_name => "player")
      fill_in "player[name]", :with => "Jackie Robinson"
      fill_in "player[number]", :with => 42
      fill_in "player[position]", :with => "Second baseman"
      select "Draft ##{@draft.id}"
      @req = click_button "Save"
      @player = RailsAdmin::AbstractModel.new("Player").first
    end

    it "should create an object with correct associations" do
      @draft.reload
      @player.draft.should eql(@draft)
    end
  end

  describe "create with has-many association" do
    before(:each) do
      @teams = []
      (1..3).each do |number|
        @teams << RailsAdmin::AbstractModel.new("Team").create(:league_id => rand(99999), :division_id => rand(99999), :name => "Team #{number}", :manager => "Manager #{number}", :founded => 1869 + rand(130), :wins => (wins = rand(163)), :losses => 162 - wins, :win_percentage => ("%.3f" % (wins.to_f / 162)).to_f)
      end

      get rails_admin_new_path(:model_name => "league")

      fill_in "league[name]", :with => "National League"

      set_hidden_field "associations[teams][]", :to => @teams[0].id.to_s.to_i
      @req = click_button "Save"

      @league = RailsAdmin::AbstractModel.new("League").first
    end

    it "should create an object with correct associations" do
      @teams[0].reload
      @league.teams.should include(@teams[0])
    end

    it "should not create an object with incorrect associations" do
      @league.teams.should_not include(@teams[1])
      @league.teams.should_not include(@teams[2])
    end
  end

  pending "create with has-and-belongs-to-many association" do
    before(:each) do
      @teams = []
      (1..3).each do |number|
        @teams << RailsAdmin::AbstractModel.new("Team").create(:league_id => rand(99999), :division_id => rand(99999), :name => "Team #{number}", :manager => "Manager #{number}", :founded => 1869 + rand(130), :wins => (wins = rand(163)), :losses => 162 - wins, :win_percentage => ("%.3f" % (wins.to_f / 162)).to_f)
      end

      get rails_admin_new_path(:model_name => "league")

      fill_in "league[name]", :with => "National League"

      set_hidden_field "associations[teams][]", :to => @teams[0].id.to_s.to_i
      @req = click_button "Save"

      @league = RailsAdmin::AbstractModel.new("League").first
    end

    it "should create an object with correct associations" do
      @teams[0].reload
      @league.teams.should include(@teams[0])
    end

    it "should not create an object with incorrect associations" do
      @league.teams.should_not include(@teams[1])
      @league.teams.should_not include(@teams[2])
    end
  end

  describe "create with uniqueness constraint violated", :given => "a player exists" do
    before(:each) do
      @team =  RailsAdmin::AbstractModel.new("Team").create(:league_id => rand(99999), :division_id => rand(99999), :name => "Team 1", :manager => "Manager 1", :founded => 1869 + rand(130), :wins => (wins = rand(163)), :losses => 162 - wins, :win_percentage => ("%.3f" % (wins.to_f / 162)).to_f)
      @player = RailsAdmin::AbstractModel.new("Player").create(:team_id => @team.id, :number => 1, :name => "Player 1")

      get rails_admin_new_path(:model_name => "player")

      fill_in "player[name]", :with => @player.name
      fill_in "player[number]", :with => @player.number.to_s
      fill_in "player[position]", :with => @player.position
      select "#{@team.name}", :from => "player[team_id]"

      @req = click_button "Save"
    end

    it "should show an error message" do
      @req.body.should contain("There is already a player with that number on this team")
    end
  end

  describe "create with invalid object" do
    before(:each) do
        @response = visit(rails_admin_create_path(:model_name => "player"), :post, :params => {:player => {}})
    end

    it "should show an error message" do
      @response.body.should contain("Player failed to be created")
    end
  end

  describe "edit" do
    before(:each) do
      @player = RailsAdmin::AbstractModel.new("Player").create(:team_id => rand(99999), :number => 1, :name => "Player 1")
      get rails_admin_edit_path(:model_name => "player", :id => @player.id)
    end

    it "should respond sucessfully" do
      response.should be_successful
    end

    it "should show \"Edit model\"" do
      response.body.should contain("Edit player")
    end

    it "should show required fields as \"Required\"" do
      response.body.should contain(/Name\n\s*Required/)
      response.body.should contain(/Number\n\s*Required/)
    end

    it "should show non-required fields as \"Optional\"" do
      response.body.should contain(/Position\n\s*Optional/)
      response.body.should contain(/Born on\n\s*Optional/)
      response.body.should contain(/Notes\n\s*Optional/)
    end
  end

  describe "edit with has-one association" do
    before(:each) do
      @player = RailsAdmin::AbstractModel.new("Player").create(:team_id => rand(99999), :number => 1, :name => "Player 1")
      @draft = RailsAdmin::AbstractModel.new("Draft").create(:player_id => rand(99999), :team_id => rand(99999), :date => Date.today, :round => rand(50), :pick => rand(30), :overall => rand(1500))

      get rails_admin_edit_path(:model_name => "player", :id => @player.id)
    end

    it "should respond sucessfully" do
      response.should be_successful
    end

    it "should show associated objects" do
      response.body.should contain(/Draft #\d+/)
    end
  end

  describe "edit with has-many association" do
    before(:each) do
      @teams = []
      (1..3).each do |number|
        @teams << RailsAdmin::AbstractModel.new("Team").create(:league_id => rand(99999), :division_id => rand(99999), :name => "Team #{number}", :manager => "Manager #{number}", :founded => 1869 + rand(130), :wins => (wins = rand(163)), :losses => 162 - wins, :win_percentage => ("%.3f" % (wins.to_f / 162)).to_f)
      end
      @player = RailsAdmin::AbstractModel.new("Player").create(:team_id => rand(99999), :number => 1, :name => "Player 1")
      get rails_admin_edit_path(:model_name => "player", :id => @player.id)
    end

    it "should respond sucessfully" do
      response.should be_successful
    end

    it "should show associated objects" do
      response.body.should contain(/Team 1Team 2Team 3/)
    end
  end

  pending "edit with has-and-belongs-to-many association" do
    before(:each) do
      @teams = []
      (1..3).each do |number|
        @teams << RailsAdmin::AbstractModel.new("Team").create(:league_id => rand(99999), :division_id => rand(99999), :name => "Team #{number}", :manager => "Manager #{number}", :founded => 1869 + rand(130), :wins => (wins = rand(163)), :losses => 162 - wins, :win_percentage => ("%.3f" % (wins.to_f / 162)).to_f)
      end
      @player = RailsAdmin::AbstractModel.new("Player").create(:team_id => rand(99999), :number => 1, :name => "Player 1")
      get rails_admin_edit_path(:model_name => "player", :id => @player.id)
    end

    it "should respond sucessfully" do
      response.should be_successful
    end

    it "should show associated objects" do
      response.body.should contain(/Team 1Team 2Team 3/)
    end
  end

  describe "edit with missing object" do
    before(:each) do
      get rails_admin_edit_path(:model_name => "player", :id => 1)
    end

    it "should raise NotFound" do
      response.status.should equal(404)
    end
  end

  describe "edit with missing label", :given => ["a player exists", "three teams with no name exist"] do
    before(:each) do
      @player = RailsAdmin::AbstractModel.new("Player").create(:team_id => rand(99999), :number => 1, :name => "Player 1")

      @teams = []
      (1..3).each do |number|
        @teams << RailsAdmin::AbstractModel.new("Team").create(:league_id => rand(99999), :division_id => rand(99999), :manager => "Manager #{number}", :founded => 1869 + rand(130), :wins => (wins = rand(163)), :losses => 162 - wins, :win_percentage => ("%.3f" % (wins.to_f / 162)).to_f)
      end

      get rails_admin_edit_path(:model_name => "player", :id => @player.id)
    end

    it "should respond sucessfully" do
      response.should be_successful
    end
  end

  describe "update and add another" do
    before(:each) do
      @player = RailsAdmin::AbstractModel.new("Player").create(:team_id => rand(99999), :number => 1, :name => "Player 1")
      get rails_admin_edit_path(:model_name => "player", :id => @player.id)
      fill_in "player[name]", :with => "Jackie Robinson"
      fill_in "player[number]", :with => "42"
      fill_in "player[position]", :with => "Second baseman"

      @req = click_button "Save"
      @player = RailsAdmin::AbstractModel.new("Player").first
    end

    it "should be successful" do
      @req.should be_successful
    end

    it "should update an object with correct attributes" do
      @player.name.should eql("Jackie Robinson")
      @player.number.should eql(42)
      @player.position.should eql("Second baseman")
    end
  end

  describe "update and edit" do
    before(:each) do
      @player = RailsAdmin::AbstractModel.new("Player").create(:team_id => rand(99999), :number => 1, :name => "Player 1")
      get rails_admin_edit_path(:model_name => "player", :id => @player.id)

      fill_in "player[name]", :with => "Jackie Robinson"
      fill_in "player[number]", :with => "42"
      fill_in "player[position]", :with => "Second baseman"

      @req = click_button "Save and edit"
      @player = RailsAdmin::AbstractModel.new("Player").first
    end

    it "should be successful" do
      @req.should be_successful
    end

    it "should update an object with correct attributes" do
      @player.name.should eql("Jackie Robinson")
      @player.number.should eql(42)
      @player.position.should eql("Second baseman")
    end
  end

  describe "update with has-one association" do
    before(:each) do
      @player = RailsAdmin::AbstractModel.new("Player").create(:team_id => rand(99999), :number => 1, :name => "Player 1")
      @draft = RailsAdmin::AbstractModel.new("Draft").create(:player_id => rand(99999), :team_id => rand(99999), :date => Date.today, :round => rand(50), :pick => rand(30), :overall => rand(1500))

      get rails_admin_edit_path(:model_name => "player", :id => @player.id)

      fill_in "player[name]", :with => "Jackie Robinson"
      fill_in "player[number]", :with => "42"
      fill_in "player[position]", :with => "Second baseman"

      select "Draft ##{@draft.id}"

      @req = click_button "Save"
      @player = RailsAdmin::AbstractModel.new("Player").first
      # @response = rails_admin_update, :model_name => "player", :id => @player.id), :put, :params => {:player => {:name => "Jackie Robinson", :number => 42, :team_id => 1, :position => "Second baseman"}, :associations => {:draft => @draft.id}})
    end

    it "should update an object with correct attributes" do
      @player.name.should eql("Jackie Robinson")
      @player.number.should eql(42)
      @player.position.should eql("Second baseman")
    end

    it "should update an object with correct associations" do
      @draft.reload
      @player.draft.should eql(@draft)
    end
  end

  describe "update with has-many association", :given => ["a league exists", "three teams exist"] do
    before(:each) do
      @league = RailsAdmin::AbstractModel.new("League").create(:name => "League 1")

      @teams = []
      (1..3).each do |number|
        @teams << RailsAdmin::AbstractModel.new("Team").create(:league_id => rand(99999), :division_id => rand(99999), :name => "Team #{number}", :manager => "Manager #{number}", :founded => 1869 + rand(130), :wins => (wins = rand(163)), :losses => 162 - wins, :win_percentage => ("%.3f" % (wins.to_f / 162)).to_f)
      end

      get rails_admin_edit_path(:model_name => "league", :id => @league.id)

      fill_in "league[name]", :with => "National League"

      set_hidden_field "associations[teams][]", :to => @teams[0].id.to_s.to_i

      response = click_button "Save"
      @league = RailsAdmin::AbstractModel.new("League").first
    end

    it "should update an object with correct attributes" do
      @league.name.should eql("National League")
    end

    it "should update an object with correct associations" do
      @teams[0].reload
      @league.teams.should include(@teams[0])
    end

    it "should not update an object with incorrect associations" do
      @league.teams.should_not include(@teams[1])
      @league.teams.should_not include(@teams[2])
    end
  end

  pending "update with has-many association", :given => ["a league exists", "three teams exist"] do
    before(:each) do
      @league = RailsAdmin::AbstractModel.new("League").create(:name => "League 1")

      @teams = []
      (1..3).each do |number|
        @teams << RailsAdmin::AbstractModel.new("Team").create(:league_id => rand(99999), :division_id => rand(99999), :name => "Team #{number}", :manager => "Manager #{number}", :founded => 1869 + rand(130), :wins => (wins = rand(163)), :losses => 162 - wins, :win_percentage => ("%.3f" % (wins.to_f / 162)).to_f)
      end

      get rails_admin_edit_path(:model_name => "league", :id => @league.id)

      fill_in "league[name]", :with => "National League"

      set_hidden_field "associations[teams][]", :to => @teams[0].id.to_s.to_i

      response = click_button "Save"
      @league = RailsAdmin::AbstractModel.new("League").first
    end

    it "should update an object with correct attributes" do
      @league.name.should eql("National League")
    end

    it "should update an object with correct associations" do
      @teams[0].reload
      @league.teams.should include(@teams[0])
    end

    it "should not update an object with incorrect associations" do
      @league.teams.should_not include(@teams[1])
      @league.teams.should_not include(@teams[2])
    end
  end

  describe "update with missing object" do
    before(:each) do
      @response = visit(rails_admin_update_path(:model_name => "player", :id => 1), :put, {:player => {:name => "Jackie Robinson", :number => 42, :position => "Second baseman"}})
    end

    it "should raise NotFound" do
      @response.status.should equal(404)
    end
  end

  describe "update with invalid object" do
    before(:each) do
      @player = RailsAdmin::AbstractModel.new("Player").create(:team_id => rand(99999), :number => 1, :name => "Player 1")
      get rails_admin_edit_path(:model_name => "player", :id => @player.id)

      fill_in "player[name]", :with => "Jackie Robinson"
      fill_in "player[number]", :with => "a"
      fill_in "player[position]", :with => "Second baseman"
      @req = click_button "Save"
      @player = RailsAdmin::AbstractModel.new("Player").first
    end

    it "should show an error message" do
      @req.body.should contain("Player failed to be updated")
    end
  end

  describe "delete" do
    before(:each) do
      @player = RailsAdmin::AbstractModel.new("Player").create(:team_id => rand(99999), :number => 1, :name => "Player 1")
      get rails_admin_delete_path(:model_name => "player", :id => @player.id)
    end

    it "should respond sucessfully" do
      response.should be_successful
    end

    it "should show \"Delete model\"" do
      response.body.should contain("Delete player")
    end
  end

  describe "delete with missing object" do
    before(:each) do
      get rails_admin_delete_path(:model_name => "player", :id => 1)
    end

    it "should raise NotFound" do
      @response.status.should equal(404)
    end
  end

  describe "delete with missing label" do
    before(:each) do
      @league = RailsAdmin::AbstractModel.new("League").create(:name => "League 1")
      @team = RailsAdmin::AbstractModel.new("Team").create(:league_id => @league.id, :division_id => rand(99999), :manager => "Manager 1", :founded => 1869 + rand(130), :wins => (wins = rand(163)), :losses => 162 - wins, :win_percentage => ("%.3f" % (wins.to_f / 162)).to_f)

      get rails_admin_delete_path(:model_name => "league", :id => @league.id)
    end

    it "should respond sucessfully" do
      @response.should be_successful
    end
  end

  describe "destroy" do
    before(:each) do
      @player = RailsAdmin::AbstractModel.new("Player").create(:team_id => rand(99999), :number => 1, :name => "Player 1")

      get rails_admin_delete_path(:model_name => "player", :id => @player.id)

      @req = click_button "Yes, I'm sure"
      @player = RailsAdmin::AbstractModel.new("Player").first
    end

    it "should be successful" do
      @req.should be_successful
    end

    it "should destroy an object" do
      @player.should be_nil
    end
  end

  describe "destroy" do
    before(:each) do
      @player = RailsAdmin::AbstractModel.new("Player").create(:team_id => rand(99999), :number => 1, :name => "Player 1")

      get rails_admin_delete_path(:model_name => "player", :id => @player.id)

      @req = click_button "Cancel"
      @player = RailsAdmin::AbstractModel.new("Player").first
    end

    it "should be successful" do
      @req.should be_successful
    end

    it "should destroy an object" do
      @player.should_not be_nil
    end
  end

  describe "destroy with missing object" do
    before(:each) do
      @req = visit(rails_admin_destroy_path(:model_name => "player", :id => 1), :delete)
    end

    it "should raise NotFound" do
      @req.status.should equal(404)
    end
  end

end<|MERGE_RESOLUTION|>--- conflicted
+++ resolved
@@ -22,7 +22,6 @@
   after(:each) do
     Warden.test_reset!
   end
-<<<<<<< HEAD
 
   describe "history blank results" do
     before(:each) do
@@ -43,7 +42,6 @@
     end
   end
 
-=======
   
   describe "authentication" do
     it "should be disableable" do
@@ -54,7 +52,6 @@
     end
   end
   
->>>>>>> 8cb154cb
   describe "config" do
     
     after(:each) do
