require 'spec_helper'

describe "RailsAdmin Config DSL" do

  subject { page }

  describe "excluded models" do
    excluded_models = [Division, Draft, Fan]

    before(:each) do
      RailsAdmin::Config.excluded_models = excluded_models
    end

    it "should be hidden from navigation" do
      # Make query in team's edit view to make sure loading
      # the related division model config will not mess the navigation
      visit new_path(:model_name => "team")
      within("#nav") do
        excluded_models.each do |model|
          should have_no_selector("li a", :text => model.to_s)
        end
      end
    end

    it "should raise NotFound for the list view" do
      visit list_path(:model_name => "fan")
      page.driver.status_code.should eql(404)
    end

    it "should raise NotFound for the create view" do
      visit new_path(:model_name => "fan")
      page.driver.status_code.should eql(404)
    end

    it "should be hidden from other models relations in the edit view" do
<<<<<<< HEAD
      visit new_path(:model_name => "team")
      should_not have_selector("#team_division_id")
=======
      visit rails_admin_new_path(:model_name => "team")
      should_not have_selector("#team_division")
>>>>>>> 536783bf
      should_not have_selector("input#team_fans")
    end

    it "should raise NoMethodError when an unknown method is called" do
      begin
        RailsAdmin::Config.model Team do
          method_that_doesnt_exist
          fail "calling an unknown method should have failed"
        end
      rescue NoMethodError
        # this is what we want to happen
      end
    end
  end

  describe "model store does not exist" do
    before(:each)  { drop_all_tables }
    after(:all)    { migrate_database }

    it "should not raise an error when the model tables do not exists" do
      config_setup = lambda do
        RailsAdmin.config Team do
          edit do
            field :name
          end
        end
      end

      config_setup.should_not raise_error
    end
  end

  describe "object_label_method" do
    it 'should be configurable' do
      RailsAdmin.config League do
        object_label_method { :custom_name }
      end

      @league = FactoryGirl.create :league

      RailsAdmin.config('League').with(:object => @league).object_label.should == "League '#{@league.name}'"
    end
  end
  
  describe "compact_show_view" do
    
    it 'should hide empty fields in show view by default' do
      @player = FactoryGirl.create :player
      visit show_path(:model_name => "league", :id => @player.id)
      should_not have_css("div.player_born_on")
    end
    
    
    it 'should be disactivable' do
      RailsAdmin.config do |c|
        c.compact_show_view = false
      end

      @player = FactoryGirl.create :player
      visit show_path(:model_name => "player", :id => @player.id)
      should have_css("div.player_born_on")
    end
  end

  describe "search operator" do
    let(:abstract_model) { RailsAdmin::AbstractModel.new('player') }
    let(:model_config) { RailsAdmin.config(abstract_model) }
    let(:queryable_fields) { model_config.list.fields.select(&:queryable?) }

    context "when no search operator is specified for the field" do
      it "uses 'default' search operator" do
        queryable_fields.should have_at_least(1).field
        queryable_fields.first.search_operator.should == RailsAdmin::Config.default_search_operator
      end

      it "uses config.default_search_operator if set" do
        RailsAdmin.config do |config|
          config.default_search_operator = 'starts_with'
        end
        queryable_fields.should have_at_least(1).field
        queryable_fields.first.search_operator.should == RailsAdmin::Config.default_search_operator
      end
    end

    context "when search operator is specified for the field" do
      it "uses specified search operator" do
        RailsAdmin.config Player do
          list do
            fields do
              search_operator "starts_with"
            end
          end
        end
        queryable_fields.should have_at_least(1).field
        queryable_fields.first.search_operator.should == "starts_with"
      end

      it "uses specified search operator even if config.default_search_operator set" do
        RailsAdmin.config do |config|
          config.default_search_operator = 'starts_with'

          config.model Player do
            list do
              fields do
                search_operator "ends_with"
              end
            end
          end
        end
        queryable_fields.should have_at_least(1).field
        queryable_fields.first.search_operator.should == "ends_with"
      end
    end
  end


end<|MERGE_RESOLUTION|>--- conflicted
+++ resolved
@@ -33,13 +33,8 @@
     end
 
     it "should be hidden from other models relations in the edit view" do
-<<<<<<< HEAD
       visit new_path(:model_name => "team")
-      should_not have_selector("#team_division_id")
-=======
-      visit rails_admin_new_path(:model_name => "team")
       should_not have_selector("#team_division")
->>>>>>> 536783bf
       should_not have_selector("input#team_fans")
     end
 
