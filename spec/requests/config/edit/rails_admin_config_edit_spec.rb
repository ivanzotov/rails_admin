--- conflicted
+++ resolved
@@ -405,7 +405,6 @@
     end
   end
 
-<<<<<<< HEAD
   describe "CKEditor Support" do
     it "should start with CKEditor disabled" do
        field = RailsAdmin::config("Draft").edit.fields.find{|f| f.name == :notes}
@@ -424,7 +423,8 @@
       get rails_admin_new_path(:model_name => "draft")
       response.should contain(/CKEDITOR\.replace.*?draft_notes/)
     end
-=======
+  end
+
   describe "Paperclip Support" do
 
     it "should show a file upload field" do
@@ -437,6 +437,5 @@
       response.should have_tag("input#user_avatar")
     end
 
->>>>>>> 075a85fe
   end
 end