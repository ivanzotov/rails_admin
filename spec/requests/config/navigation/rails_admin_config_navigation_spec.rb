require 'spec_helper'

describe "RailsAdmin Config DSL Navigation Section" do

  subject { page }

  describe "number of visible tabs" do
    after(:each) do
      RailsAdmin.config do |config|
        config.navigation.max_visible_tabs 5
      end
    end

    it "should be editable" do
      RailsAdmin.config do |config|
        config.navigation.max_visible_tabs 2
      end
<<<<<<< HEAD
      get rails_admin_dashboard_path
      response.should have_selector("#nav > li") do |elements|
=======
      visit rails_admin_dashboard_path
      should have_selector("#nav > li") do |elements|
>>>>>>> 7527e4d2
        elements.should have_at_most(4).items
      end
    end
  end
  
  describe "order of items" do
    after(:each) do
      RailsAdmin.config do |config|
        config.navigation.max_visible_tabs 5
        config.model Team do
          weight 0
        end
        config.model Comment do
          parent :root
        end
        config.model Cms::BasicPage do
          dropdown nil
          weight 0
        end
      end
    end

    it "should be alphabetical by default" do
      RailsAdmin.config do |config|
        config.navigation.max_visible_tabs 20
      end
<<<<<<< HEAD
      get rails_admin_dashboard_path
      response.should have_selector("#nav>li>a") do |as|
=======
      visit rails_admin_dashboard_path
      should have_selector("#nav>li>a") do |as|
>>>>>>> 7527e4d2
        as.map(&:content)[1..-1].should == ["Cms/Basic Pages", "Comments", "Divisions", "Drafts", "Fans", "Leagues", "Players", "Teams", "Users"]
      end
    end
    
    it "should be ordered by weight and alphabetical order" do
      RailsAdmin.config do |config|
        config.navigation.max_visible_tabs 20
        config.model Team do
          weight -1
        end
      end
<<<<<<< HEAD
      get rails_admin_dashboard_path
      response.should have_selector("#nav>li>a") do |as|
=======
      visit rails_admin_dashboard_path
      should have_selector("#nav>li>a") do |as|
>>>>>>> 7527e4d2
        as.map(&:content)[1..-1].should == ["Teams", "Cms/Basic Pages", "Comments", "Divisions", "Drafts", "Fans", "Leagues", "Players", "Users"]
      end
    end
    
    it "should nest menu items with parent and not take max_visible_tabs into account" do
      RailsAdmin.config do |config|
        config.navigation.max_visible_tabs 3
        config.model Comment do
          parent Cms::BasicPage
        end
      end
<<<<<<< HEAD
      get rails_admin_dashboard_path
      response.should have_selector("#nav>li>a") do |as|
        as.map(&:content)[1..-1].should == ["Cms/Basic Pages", "Divisions", "Drafts", "Fans", "Leagues", "Players", "Teams", "Users"]
      end
      response.should have_selector("#nav>li.more>ul>li>a") do |as|
=======
      visit rails_admin_dashboard_path
      should have_selector("#nav>li>a") do |as|
        as.map(&:content)[1..-1].should == ["Cms/Basic Pages", "Divisions", "Drafts", "Fans", "Leagues", "Players", "Teams", "Users"]
      end
      should have_selector("#nav>li.more>ul>li>a") do |as|
>>>>>>> 7527e4d2
        as.map(&:content).should == ["Cms/Basic Pages", "Comments"]
      end
    end

    it "should override parent label with dropdown" do
      RailsAdmin.config do |config|
        config.model Comment do
          parent Cms::BasicPage
        end
        config.model Cms::BasicPage do
          dropdown "CMS related"
        end
      end
<<<<<<< HEAD
      get rails_admin_dashboard_path
      response.should have_selector("#nav>li>a") do |as|
        as.map(&:content)[1..-1].should == ["CMS related", "Divisions", "Drafts", "Fans", "Leagues", "Players", "Teams", "Users"]
      end
      response.should have_selector("#nav>li.more>ul>li>a") do |as|
=======
      visit rails_admin_dashboard_path
      should have_selector("#nav>li>a") do |as|
        as.map(&:content)[1..-1].should == ["CMS related", "Divisions", "Drafts", "Fans", "Leagues", "Players", "Teams", "Users"]
      end
      should have_selector("#nav>li.more>ul>li>a") do |as|
>>>>>>> 7527e4d2
        as.map(&:content).should == ["Cms/Basic Pages", "Comments"]
      end
    end
    
    it "should order dropdown item according to parent weight" do
      RailsAdmin.config do |config|
        config.model Comment do
          parent Cms::BasicPage
        end
        config.model Cms::BasicPage do
          dropdown "CMS related"
          weight 1
        end
      end
<<<<<<< HEAD
      get rails_admin_dashboard_path
      response.should have_selector("#nav>li>a") do |as|
=======
      visit rails_admin_dashboard_path
      should have_selector("#nav>li>a") do |as|
>>>>>>> 7527e4d2
        as.map(&:content)[1..-1].should == ["Divisions", "Drafts", "Fans", "Leagues", "Players", "Teams", "Users", "CMS related"]
      end
    end
  end

  describe "label for a model" do

    it "should be visible and sane by default" do
<<<<<<< HEAD
      get rails_admin_dashboard_path
      response.should have_selector("#nav") do |navigation|
=======
      visit rails_admin_dashboard_path
      should have_selector("#nav") do |navigation|
>>>>>>> 7527e4d2
        navigation.should have_selector("li a", :content => "Fan")
      end
    end

    it "should be editable" do
      RailsAdmin.config Fan do
        label "Fan test 1"
      end
<<<<<<< HEAD
      get rails_admin_dashboard_path
      response.should have_selector("#nav") do |navigation|
=======
      visit rails_admin_dashboard_path
      should have_selector("#nav") do |navigation|
>>>>>>> 7527e4d2
        navigation.should have_selector("li a", :content => "Fan test 1")
      end
    end

    it "should be hideable" do
      RailsAdmin.config Fan do
        hide
      end
<<<<<<< HEAD
      get rails_admin_dashboard_path
      response.should have_selector("#nav") do |navigation|
=======
      visit rails_admin_dashboard_path
      should have_selector("#nav") do |navigation|
>>>>>>> 7527e4d2
        navigation.should_not have_selector("li a", :content => "Fan")
      end
    end
  end
end<|MERGE_RESOLUTION|>--- conflicted
+++ resolved
@@ -15,13 +15,8 @@
       RailsAdmin.config do |config|
         config.navigation.max_visible_tabs 2
       end
-<<<<<<< HEAD
-      get rails_admin_dashboard_path
-      response.should have_selector("#nav > li") do |elements|
-=======
       visit rails_admin_dashboard_path
       should have_selector("#nav > li") do |elements|
->>>>>>> 7527e4d2
         elements.should have_at_most(4).items
       end
     end
@@ -48,13 +43,8 @@
       RailsAdmin.config do |config|
         config.navigation.max_visible_tabs 20
       end
-<<<<<<< HEAD
-      get rails_admin_dashboard_path
-      response.should have_selector("#nav>li>a") do |as|
-=======
       visit rails_admin_dashboard_path
       should have_selector("#nav>li>a") do |as|
->>>>>>> 7527e4d2
         as.map(&:content)[1..-1].should == ["Cms/Basic Pages", "Comments", "Divisions", "Drafts", "Fans", "Leagues", "Players", "Teams", "Users"]
       end
     end
@@ -66,13 +56,8 @@
           weight -1
         end
       end
-<<<<<<< HEAD
-      get rails_admin_dashboard_path
-      response.should have_selector("#nav>li>a") do |as|
-=======
       visit rails_admin_dashboard_path
       should have_selector("#nav>li>a") do |as|
->>>>>>> 7527e4d2
         as.map(&:content)[1..-1].should == ["Teams", "Cms/Basic Pages", "Comments", "Divisions", "Drafts", "Fans", "Leagues", "Players", "Users"]
       end
     end
@@ -84,19 +69,11 @@
           parent Cms::BasicPage
         end
       end
-<<<<<<< HEAD
-      get rails_admin_dashboard_path
-      response.should have_selector("#nav>li>a") do |as|
-        as.map(&:content)[1..-1].should == ["Cms/Basic Pages", "Divisions", "Drafts", "Fans", "Leagues", "Players", "Teams", "Users"]
-      end
-      response.should have_selector("#nav>li.more>ul>li>a") do |as|
-=======
       visit rails_admin_dashboard_path
       should have_selector("#nav>li>a") do |as|
         as.map(&:content)[1..-1].should == ["Cms/Basic Pages", "Divisions", "Drafts", "Fans", "Leagues", "Players", "Teams", "Users"]
       end
       should have_selector("#nav>li.more>ul>li>a") do |as|
->>>>>>> 7527e4d2
         as.map(&:content).should == ["Cms/Basic Pages", "Comments"]
       end
     end
@@ -110,19 +87,11 @@
           dropdown "CMS related"
         end
       end
-<<<<<<< HEAD
-      get rails_admin_dashboard_path
-      response.should have_selector("#nav>li>a") do |as|
-        as.map(&:content)[1..-1].should == ["CMS related", "Divisions", "Drafts", "Fans", "Leagues", "Players", "Teams", "Users"]
-      end
-      response.should have_selector("#nav>li.more>ul>li>a") do |as|
-=======
       visit rails_admin_dashboard_path
       should have_selector("#nav>li>a") do |as|
         as.map(&:content)[1..-1].should == ["CMS related", "Divisions", "Drafts", "Fans", "Leagues", "Players", "Teams", "Users"]
       end
       should have_selector("#nav>li.more>ul>li>a") do |as|
->>>>>>> 7527e4d2
         as.map(&:content).should == ["Cms/Basic Pages", "Comments"]
       end
     end
@@ -137,13 +106,8 @@
           weight 1
         end
       end
-<<<<<<< HEAD
-      get rails_admin_dashboard_path
-      response.should have_selector("#nav>li>a") do |as|
-=======
       visit rails_admin_dashboard_path
       should have_selector("#nav>li>a") do |as|
->>>>>>> 7527e4d2
         as.map(&:content)[1..-1].should == ["Divisions", "Drafts", "Fans", "Leagues", "Players", "Teams", "Users", "CMS related"]
       end
     end
@@ -152,13 +116,8 @@
   describe "label for a model" do
 
     it "should be visible and sane by default" do
-<<<<<<< HEAD
-      get rails_admin_dashboard_path
-      response.should have_selector("#nav") do |navigation|
-=======
       visit rails_admin_dashboard_path
       should have_selector("#nav") do |navigation|
->>>>>>> 7527e4d2
         navigation.should have_selector("li a", :content => "Fan")
       end
     end
@@ -167,13 +126,8 @@
       RailsAdmin.config Fan do
         label "Fan test 1"
       end
-<<<<<<< HEAD
-      get rails_admin_dashboard_path
-      response.should have_selector("#nav") do |navigation|
-=======
       visit rails_admin_dashboard_path
       should have_selector("#nav") do |navigation|
->>>>>>> 7527e4d2
         navigation.should have_selector("li a", :content => "Fan test 1")
       end
     end
@@ -182,13 +136,8 @@
       RailsAdmin.config Fan do
         hide
       end
-<<<<<<< HEAD
-      get rails_admin_dashboard_path
-      response.should have_selector("#nav") do |navigation|
-=======
       visit rails_admin_dashboard_path
       should have_selector("#nav") do |navigation|
->>>>>>> 7527e4d2
         navigation.should_not have_selector("li a", :content => "Fan")
       end
     end
