--- conflicted
+++ resolved
@@ -387,13 +387,8 @@
       get rails_admin_list_path(:model_name => "fan")
 
       response.should have_tag(".grid tbody tr") do |elements|
-<<<<<<< HEAD
-        elements[0].should have_tag("td:nth-child(4)") {|li| li.should contain("FAN II") }
-        elements[1].should have_tag("td:nth-child(4)") {|li| li.should contain("FAN I") }
-=======
-        elements[0].should have_tag("td:nth-child(3)") {|li| li.should contain(@fans[1].name.upcase) }
-        elements[1].should have_tag("td:nth-child(3)") {|li| li.should contain(@fans[0].name.upcase) }
->>>>>>> 319a23d4
+        elements[0].should have_tag("td:nth-child(4)") {|li| li.should contain(@fans[1].name.upcase) }
+        elements[1].should have_tag("td:nth-child(4)") {|li| li.should contain(@fans[0].name.upcase) }
       end
     end
 
@@ -458,11 +453,7 @@
       get rails_admin_list_path(:model_name => "team")
 
       response.should have_tag(".grid tbody tr") do |elements|
-<<<<<<< HEAD
-        elements[0].should have_tag("td:nth-child(5)") {|li| li.should contain("Player I, Player II, Player III") }
-=======
-        elements[0].should have_tag("td:nth-child(4)") {|li| li.should contain(@players.collect(&:name).join(", ")) }
->>>>>>> 319a23d4
+        elements[0].should have_tag("td:nth-child(5)") {|li| li.should contain(@players.collect(&:name).join(", ")) }
       end
     end
   end
