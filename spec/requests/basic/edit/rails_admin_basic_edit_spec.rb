--- conflicted
+++ resolved
@@ -11,20 +11,6 @@
     end
 
     it "should show \"Update model\"" do
-<<<<<<< HEAD
-      response.body.should have_content("Update player")
-    end
-
-    it "should show required fields as \"Required\"" do
-      response.body.should have_content(/Name\n\s*Required/)
-      response.body.should have_content(/Number\n\s*Required/)
-    end
-
-    it "should show non-required fields as \"Optional\"" do
-      response.body.should have_selector(".player_position .help", :content => "Optional")
-      response.body.should have_selector(".player_born_on .help", :content => "Optional")
-      response.body.should have_selector(".player_notes .help", :content => "Optional")
-=======
       should have_content("Update player")
     end
 
@@ -37,7 +23,6 @@
       should have_selector(".player_position .help", :content => "Optional")
       should have_selector(".player_born_on .help", :content => "Optional")
       should have_selector(".player_notes .help", :content => "Optional")
->>>>>>> 7527e4d2
     end
   end
 
@@ -49,11 +34,7 @@
     end
 
     it "should show associated objects" do
-<<<<<<< HEAD
-      response.body.should have_content(/Draft #\d+/)
-=======
       should have_selector("option", :text => /Draft #\d+/)
->>>>>>> 7527e4d2
     end
   end
 
@@ -65,11 +46,7 @@
     end
 
     it "should show associated objects" do
-<<<<<<< HEAD
-      @teams.each { |team| response.body.should have_content(/#{team.name}/) }
-=======
       @teams.each { |team| should have_selector("option", :text => /#{team.name}/) }
->>>>>>> 7527e4d2
     end
   end
 
@@ -81,11 +58,7 @@
     end
 
     it "should show associated objects" do
-<<<<<<< HEAD
-      response.body.should have_selector "#fan_team_ids" do |select|
-=======
       should have_selector "#fan_team_ids" do |select|
->>>>>>> 7527e4d2
         select[0].should have_selector 'option[selected="selected"]'
         select[1].should_not have_selector 'option[selected="selected"]'
         select[2].should_not have_selector 'option[selected="selected"]'
