--- conflicted
+++ resolved
@@ -13,13 +13,8 @@
     it "should return to edit page" do
       fill_in "player[name]", :with => ""
       click_button "Save"
-<<<<<<< HEAD
-      response.response_code.should eql(406)
-      response.should have_selector "form", :action => "/admin/players/#{@player.id}"
-=======
       page.driver.status_code.should eql(406)
       should have_selector "form", :action => "/admin/players/#{@player.id}"
->>>>>>> 7527e4d2
     end
   end
 
@@ -199,11 +194,7 @@
     end
 
     it "should show an error message" do
-<<<<<<< HEAD
-      response.body.should have_content("Player failed to be updated")
-=======
       body.should have_content("Player failed to be updated")
->>>>>>> 7527e4d2
     end
   end
 
