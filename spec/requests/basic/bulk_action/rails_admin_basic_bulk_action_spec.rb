--- conflicted
+++ resolved
@@ -10,24 +10,16 @@
 
   describe "bulk_delete" do
     it 'should show names of to-be-deleted players' do
-<<<<<<< HEAD
-      @players.each { |player| response.body.should have_content(player.name) }
-=======
       page.driver.post(rails_admin_bulk_action_path(:bulk_action => 'delete', :model_name => "player", :bulk_ids => @players.map(&:id)))
       @players.each { |player| should have_content(player.name) }
->>>>>>> 7527e4d2
     end
   end
   
   describe "bulk_export" do
     it 'should show form for export' do
-<<<<<<< HEAD
-      @players.each { |player| response.body.should have_content("Select fields to export") }
-=======
       visit rails_admin_list_path(:model_name => "player")
       click_link "Export current view"
       @players.each { |player| should have_content("Select fields to export") }
->>>>>>> 7527e4d2
     end
   end
 end