require 'spec_helper'

describe "RailsAdmin Export" do

  subject { page }
  
  before(:each) do
    Comment.all.map &:destroy # rspec bug => doesn't get destroyed with transaction

    @players = 4.times.map { FactoryGirl.create :player }
    @player = @players.first
    @player.team = FactoryGirl.create :team
    @player.draft = FactoryGirl.create :draft
    @player.comments = (@comments = 2.times.map { FactoryGirl.create(:comment) })
    @player.save
    
    # removed schema=>only=>created_at
    @non_default_schema = {
      "only"=>["id", "updated_at", "deleted_at", "name", "position", "number", "retired", "injured", "born_on", "notes", "suspended"],  
      "include"=>{
        "team"=>{"only"=>["id", "created_at", "updated_at", "name", "logo_url", "manager", "ballpark", "mascot", "founded", "wins", "losses", "win_percentage", "revenue", "color"]}, 
        "draft"=>{"only"=>["id", "created_at", "updated_at", "date", "round", "pick", "overall", "college", "notes"]}, 
        "comments"=>{"only"=>["id", "content", "created_at", "updated_at"]}
      }
    }
  end
    
  describe "POST /admin/players/export (prompt)" do
    
    it "should allow to export to CSV with associations and default schema, containing properly translated header" do
<<<<<<< HEAD
      post rails_admin_export_path(:model_name => 'player')
      response.should be_successful
      response.body.should have_content 'Select fields to export'
      select "<comma> ','", :from => "csv_options_generator_col_sep"
      click_button 'Export to csv'
      response.should be_successful
      response.body.should have_content "Id,Created at,Updated at,Deleted at,Name,Position,Number,Retired,Injured,Born on,Notes,Suspended"
      response.body.should have_content "Id [Team],Created at [Team],Updated at [Team],Name [Team],Logo url [Team],Team Manager [Team],Ballpark [Team],Mascot [Team],Founded [Team],Wins [Team],Losses [Team],Win percentage [Team],Revenue [Team],Color [Team]"
      response.body.should have_content "Id [Draft],Created at [Draft],Updated at [Draft],Date [Draft],Round [Draft],Pick [Draft],Overall [Draft],College [Draft],Notes [Draft]"
      response.body.should have_content "Id [Comments],Content [Comments],Created at [Comments],Updated at [Comments]"
      response.body.should have_content @player.name
      response.body.should have_content @player.team.name
      response.body.should have_content @player.draft.college
      response.body.should have_content @player.comments.first.content.split("\n").first.strip # can't match for more than one line
      response.body.should have_content @player.comments.second.content.split("\n").first.strip
=======
      visit rails_admin_export_path(:model_name => 'player')
      should have_content 'Select fields to export'
      select "<comma> ','", :from => "csv_options_generator_col_sep"
      click_button 'Export to csv'
      should have_content "Id,Created at,Updated at,Deleted at,Name,Position,Number,Retired,Injured,Born on,Notes,Suspended"
      should have_content "Id [Team],Created at [Team],Updated at [Team],Name [Team],Logo url [Team],Team Manager [Team],Ballpark [Team],Mascot [Team],Founded [Team],Wins [Team],Losses [Team],Win percentage [Team],Revenue [Team],Color [Team]"
      should have_content "Id [Draft],Created at [Draft],Updated at [Draft],Date [Draft],Round [Draft],Pick [Draft],Overall [Draft],College [Draft],Notes [Draft]"
      should have_content "Id [Comments],Content [Comments],Created at [Comments],Updated at [Comments]"
      should have_content @player.name
      should have_content @player.team.name
      should have_content @player.draft.college
      should have_content @player.comments.first.content.split("\n").first.strip # can't match for more than one line
      should have_content @player.comments.second.content.split("\n").first.strip
>>>>>>> 7527e4d2
    end
    
    it "should allow to export to JSON" do
      visit rails_admin_export_path(:model_name => 'player')
      click_button 'Export to json'
<<<<<<< HEAD
      response.should be_successful
      response.body.should have_content @player.team.name
=======
      should have_content @player.team.name
>>>>>>> 7527e4d2
    end

    it "should allow to export to XML" do
      visit rails_admin_export_path(:model_name => 'player')
      click_button 'Export to xml'
<<<<<<< HEAD
      response.should be_successful
      response.body.should have_content @player.team.name
=======
      should have_content @player.team.name
>>>>>>> 7527e4d2
    end

    it "should export polymorphic fields the easy way for now" do
      visit rails_admin_export_path(:model_name => 'comment')
      select "<comma> ','", :from => "csv_options_generator_col_sep"
      click_button 'Export to csv'
<<<<<<< HEAD
      response.body.should have_content "Id,Commentable,Commentable type,Content,Created at,Updated at"
      response.body.should have_content "#{@player.comments.first.id},#{@player.id},#{@player.class}"
=======
      should have_content "Id,Commentable,Commentable type,Content,Created at,Updated at"
      should have_content "#{@player.comments.first.id},#{@player.id},#{@player.class}"
>>>>>>> 7527e4d2
    end
  end
  
  describe "POST /admin/players/export :format => :csv" do
    it "should export with modified schema" do
<<<<<<< HEAD
      post rails_admin_export_path(:model_name => 'player', :schema => @non_default_schema, :csv => true, :all => true, :csv_options => { :generator => { :col_sep => "," } })
      response.body.should have_content "Id,Updated at,Deleted at,Name,Position,Number,Retired,Injured,Born on,Notes,Suspended" # no created_at
=======
      page.driver.post(rails_admin_export_path(:model_name => 'player', :schema => @non_default_schema, :csv => true, :all => true, :csv_options => { :generator => { :col_sep => "," } }))
      should have_content "Id,Updated at,Deleted at,Name,Position,Number,Retired,Injured,Born on,Notes,Suspended" # no created_at
>>>>>>> 7527e4d2
    end
  end
end<|MERGE_RESOLUTION|>--- conflicted
+++ resolved
@@ -28,23 +28,6 @@
   describe "POST /admin/players/export (prompt)" do
     
     it "should allow to export to CSV with associations and default schema, containing properly translated header" do
-<<<<<<< HEAD
-      post rails_admin_export_path(:model_name => 'player')
-      response.should be_successful
-      response.body.should have_content 'Select fields to export'
-      select "<comma> ','", :from => "csv_options_generator_col_sep"
-      click_button 'Export to csv'
-      response.should be_successful
-      response.body.should have_content "Id,Created at,Updated at,Deleted at,Name,Position,Number,Retired,Injured,Born on,Notes,Suspended"
-      response.body.should have_content "Id [Team],Created at [Team],Updated at [Team],Name [Team],Logo url [Team],Team Manager [Team],Ballpark [Team],Mascot [Team],Founded [Team],Wins [Team],Losses [Team],Win percentage [Team],Revenue [Team],Color [Team]"
-      response.body.should have_content "Id [Draft],Created at [Draft],Updated at [Draft],Date [Draft],Round [Draft],Pick [Draft],Overall [Draft],College [Draft],Notes [Draft]"
-      response.body.should have_content "Id [Comments],Content [Comments],Created at [Comments],Updated at [Comments]"
-      response.body.should have_content @player.name
-      response.body.should have_content @player.team.name
-      response.body.should have_content @player.draft.college
-      response.body.should have_content @player.comments.first.content.split("\n").first.strip # can't match for more than one line
-      response.body.should have_content @player.comments.second.content.split("\n").first.strip
-=======
       visit rails_admin_export_path(:model_name => 'player')
       should have_content 'Select fields to export'
       select "<comma> ','", :from => "csv_options_generator_col_sep"
@@ -58,54 +41,33 @@
       should have_content @player.draft.college
       should have_content @player.comments.first.content.split("\n").first.strip # can't match for more than one line
       should have_content @player.comments.second.content.split("\n").first.strip
->>>>>>> 7527e4d2
     end
     
     it "should allow to export to JSON" do
       visit rails_admin_export_path(:model_name => 'player')
       click_button 'Export to json'
-<<<<<<< HEAD
-      response.should be_successful
-      response.body.should have_content @player.team.name
-=======
       should have_content @player.team.name
->>>>>>> 7527e4d2
     end
 
     it "should allow to export to XML" do
       visit rails_admin_export_path(:model_name => 'player')
       click_button 'Export to xml'
-<<<<<<< HEAD
-      response.should be_successful
-      response.body.should have_content @player.team.name
-=======
       should have_content @player.team.name
->>>>>>> 7527e4d2
     end
 
     it "should export polymorphic fields the easy way for now" do
       visit rails_admin_export_path(:model_name => 'comment')
       select "<comma> ','", :from => "csv_options_generator_col_sep"
       click_button 'Export to csv'
-<<<<<<< HEAD
-      response.body.should have_content "Id,Commentable,Commentable type,Content,Created at,Updated at"
-      response.body.should have_content "#{@player.comments.first.id},#{@player.id},#{@player.class}"
-=======
       should have_content "Id,Commentable,Commentable type,Content,Created at,Updated at"
       should have_content "#{@player.comments.first.id},#{@player.id},#{@player.class}"
->>>>>>> 7527e4d2
     end
   end
   
   describe "POST /admin/players/export :format => :csv" do
     it "should export with modified schema" do
-<<<<<<< HEAD
-      post rails_admin_export_path(:model_name => 'player', :schema => @non_default_schema, :csv => true, :all => true, :csv_options => { :generator => { :col_sep => "," } })
-      response.body.should have_content "Id,Updated at,Deleted at,Name,Position,Number,Retired,Injured,Born on,Notes,Suspended" # no created_at
-=======
       page.driver.post(rails_admin_export_path(:model_name => 'player', :schema => @non_default_schema, :csv => true, :all => true, :csv_options => { :generator => { :col_sep => "," } }))
       should have_content "Id,Updated at,Deleted at,Name,Position,Number,Retired,Injured,Born on,Notes,Suspended" # no created_at
->>>>>>> 7527e4d2
     end
   end
 end