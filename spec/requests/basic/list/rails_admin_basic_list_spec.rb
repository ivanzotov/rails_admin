require 'spec_helper'

describe "RailsAdmin Basic List" do

  subject { page }

  describe "GET /admin" do
    it "should respond successfully" do
      visit dashboard_path
    end
  end

  describe "GET /admin/player as list" do
    before(:each) do
      21.times { FactoryGirl.create :player } # two pages of players
      visit list_path(:model_name => "player")
    end

    it "should show \"Select model to edit\", should show filters and should show column headers" do
      should have_content("Select player to edit")
      should have_content("Created at")
      should have_content("Updated at")
    end

    it "shows the edit and delete links" do
      should have_selector("td a img[alt='Edit']")
      should have_selector("td a img[alt='Delete']")
    end

    it "has the search box with some prompt text" do
      should have_selector("input#search[placeholder='Search']")
    end

    # https://github.com/sferik/rails_admin/issues/362
    # test that no link uses the "wildcard route" with the main
    # controller and list method
    it "should not use the 'wildcard route'" do
      should have_selector("a[href*='all=true']") # make sure we're fully testing pagination
      should have_no_selector("a[href^='/rails_admin/main/list']")
    end
  end

  describe "GET /admin/player with sort" do
    before(:each) do
      @players = 2.times.map { FactoryGirl.create :player }
<<<<<<< HEAD
      visit list_path(:model_name => "player", :sort => "name", :set => 1)
=======
      visit rails_admin_list_path(:model_name => "player", :sort => "name")
>>>>>>> 536783bf
    end

    it "should be sorted correctly" do
      2.times { |i| should have_selector("td", :text => /#{@players[i].name}/) }
    end
  end

  describe "GET /admin/player with reverse sort" do

    before(:each) do
      @players = 2.times.map { FactoryGirl.create :player }
<<<<<<< HEAD
      visit list_path(:model_name => "player", :sort => "name", :sort_reverse => "true", :set => 1)
=======
      visit rails_admin_list_path(:model_name => "player", :sort => "name", :sort_reverse => "true")
>>>>>>> 536783bf
    end

    it "should be sorted correctly" do
      2.times { |i| should have_selector("td", :text => /#{@players.reverse[i].name}/) }
    end
  end

  describe "GET /admin/player" do
    before(:each) do
      @teams = 2.times.map do
        FactoryGirl.create(:team)
      end
      @players = [
        FactoryGirl.create(:player, :retired => true, :injured => true, :team => @teams[0]),
        FactoryGirl.create(:player, :retired => true, :injured => false, :team => @teams[0]),
        FactoryGirl.create(:player, :retired => false, :injured => true, :team => @teams[1]),
        FactoryGirl.create(:player, :retired => false, :injured => false, :team => @teams[1]),
      ]
    end

    it "should allow to query on any attribute" do
<<<<<<< HEAD
      visit list_path(:model_name => "player", :query => @players[0].name, :set => 1)
=======
      visit rails_admin_list_path(:model_name => "player", :query => @players[0].name)
>>>>>>> 536783bf
      should have_content(@players[0].name)
      (1..3).each do |i|
        should have_no_content(@players[i].name)
      end
    end

    it "should allow to filter on one attribute" do
<<<<<<< HEAD
      visit list_path(:model_name => "player", :filters => {:injured => {"1" => {:value => "true"}}}, :set => 1)
=======
      visit rails_admin_list_path(:model_name => "player", :filters => {:injured => {"1" => {:value => "true"}}})
>>>>>>> 536783bf
      should have_content(@players[0].name)
      should have_no_content(@players[1].name)
      should have_content(@players[2].name)
      should have_no_content(@players[3].name)
    end

    it "should allow to combine filters on two different attributes" do
<<<<<<< HEAD
      visit list_path(:model_name => "player", :filters => {:retired => {"1" => {:value => "true"}}, :injured => {"1" => {:value => "true"}}}, :set => 1)
=======
      visit rails_admin_list_path(:model_name => "player", :filters => {:retired => {"1" => {:value => "true"}}, :injured => {"1" => {:value => "true"}}})
>>>>>>> 536783bf
      should have_content(@players[0].name)
      (1..3).each do |i|
        should have_no_content(@players[i].name)
      end
    end

    it "should allow to filter on belongs_to relationships" do
<<<<<<< HEAD
      visit list_path(:model_name => "player", :filters => {:team_id => {"1" => { :value => @teams[0].name }}}, :set => 1)
=======
      visit rails_admin_list_path(:model_name => "player", :filters => {:team => {"1" => { :value => @teams[0].name }}})
>>>>>>> 536783bf
      should have_content(@players[0].name)
      should have_content(@players[1].name)
      should have_no_content(@players[2].name)
      should have_no_content(@players[3].name)
    end

    it "should allow to disable search on attributes" do
      RailsAdmin.config Player do
        list do
          field :position
          field :name do
            searchable false
          end
        end
      end
      visit list_path(:model_name => "player", :query => @players[0].name)
      should have_no_content(@players[0].name)
    end

    it "should allow to search a belongs_to attribute over the base table" do
      RailsAdmin.config Player do
        list do
          field :id
          field :name
          field :team do
            searchable Player => :team_id
          end
        end
      end
<<<<<<< HEAD
      visit list_path(:model_name => "player", :filters => {:team_id => {"1" => {:value => @teams.first.id}}})
=======
      visit rails_admin_list_path(:model_name => "player", :filters => {:team => {"1" => {:value => @teams.first.id}}})
>>>>>>> 536783bf
      should have_content(@players[0].name)
      should have_content(@players[1].name)
      should have_no_content(@players[2].name)
      should have_no_content(@players[3].name)
    end


    it "should allow to search a belongs_to attribute over the target table" do
      RailsAdmin.config Player do
        list do
          field :id
          field :name
          field :team do
            searchable Team => :name
          end
        end
      end
<<<<<<< HEAD
      visit list_path(:model_name => "player", :filters => {:team_id => {"1" => {:value => @teams.first.name}}})
=======
      visit rails_admin_list_path(:model_name => "player", :filters => {:team => {"1" => {:value => @teams.first.name}}})
>>>>>>> 536783bf
      should have_content(@players[0].name)
      should have_content(@players[1].name)
      should have_no_content(@players[2].name)
      should have_no_content(@players[3].name)
    end

    it "should allow to search a belongs_to attribute over the target table with a table name specified as a hash" do
      RailsAdmin.config Player do
        list do
          field :id
          field :name
          field :team do
            searchable :teams => :name
          end
        end
      end
<<<<<<< HEAD
      visit list_path(:model_name => "player", :filters => {:team_id => {"1" => {:value => @teams.first.name}}})
=======
      visit rails_admin_list_path(:model_name => "player", :filters => {:team => {"1" => {:value => @teams.first.name}}})
>>>>>>> 536783bf
      should have_content(@players[0].name)
      should have_content(@players[1].name)
      should have_no_content(@players[2].name)
      should have_no_content(@players[3].name)
    end

    it "should allow to search a belongs_to attribute over the target table with a table name specified as a string" do
      RailsAdmin.config Player do
        list do
          field :id
          field :name
          field :team do
            searchable 'teams.name'
          end
        end
      end
<<<<<<< HEAD
      visit list_path(:model_name => "player", :filters => {:team_id => {"1" => {:value => @teams.first.name}}})
=======
      visit rails_admin_list_path(:model_name => "player", :filters => {:team => {"1" => {:value => @teams.first.name}}})
>>>>>>> 536783bf
      should have_content(@players[0].name)
      should have_content(@players[1].name)
      should have_no_content(@players[2].name)
      should have_no_content(@players[3].name)
    end

    it "should allow to search a belongs_to attribute over the label method by default" do
      RailsAdmin.config Player do
        list do
          field :id
          field :name
          field :team
        end
      end
<<<<<<< HEAD
      visit list_path(:model_name => "player", :filters => {:team_id => {"1" => {:value => @teams.first.name}}})
=======
      visit rails_admin_list_path(:model_name => "player", :filters => {:team => {"1" => {:value => @teams.first.name}}})
>>>>>>> 536783bf
      should have_content(@players[0].name)
      should have_content(@players[1].name)
      should have_no_content(@players[2].name)
      should have_no_content(@players[3].name)
    end

    it "should allow to search a belongs_to attribute over the target table when an attribute is specified" do
      RailsAdmin.config Player do
        list do
          field :id
          field :name
          field :team do
            searchable :name
          end
        end
      end
<<<<<<< HEAD
      visit list_path(:model_name => "player", :filters => {:team_id => {"1" => {:value => @teams.first.name}}})
=======
      visit rails_admin_list_path(:model_name => "player", :filters => {:team => {"1" => {:value => @teams.first.name}}})
>>>>>>> 536783bf
      should have_content(@players[0].name)
      should have_content(@players[1].name)
      should have_no_content(@players[2].name)
      should have_no_content(@players[3].name)
    end

    it "should allow to search over more than one attribute" do
      RailsAdmin.config Player do
        list do
          field :id
          field :name
          field :team do
            searchable [:name, {Player => :team_id}]
          end
        end
      end
<<<<<<< HEAD
      visit list_path(:model_name => "player", :filters => {:team_id => {"1" => {:value => @teams.first.name}, "2" => {:value => @teams.first.id}}})
=======
      visit rails_admin_list_path(:model_name => "player", :filters => {:team => {"1" => {:value => @teams.first.name}, "2" => {:value => @teams.first.id}}})
>>>>>>> 536783bf
      should have_content(@players[0].name)
      should have_content(@players[1].name)
      should have_no_content(@players[2].name)
      should have_no_content(@players[3].name)
      # same with a different id
<<<<<<< HEAD
      visit list_path(:model_name => "player", :filters => {:team_id => {"1" => {:value => @teams.first.name}, "2" => {:value => @teams.last.id}}})
=======
      visit rails_admin_list_path(:model_name => "player", :filters => {:team => {"1" => {:value => @teams.first.name}, "2" => {:value => @teams.last.id}}})
>>>>>>> 536783bf
      should have_no_content(@players[0].name)
      should have_no_content(@players[1].name)
      should have_no_content(@players[2].name)
      should have_no_content(@players[3].name)
    end
    
    it "should display base filters when no filters are present in the params" do
      RailsAdmin.config Player do
        list do
          filters [:name, :team]
        end
      end
      
      visit rails_admin_list_path(:model_name => "player")
      should have_content("$.filters.append('Name', 'name', 'string', '', '', '', 1);$.filters.append('Team', 'team', 'belongs_to_association', '', '', '', 2);")
    end
  end

  describe "GET /admin/player with 2 objects" do
    before(:each) do
      @players = 2.times.map { FactoryGirl.create :player }
      visit list_path(:model_name => "player")
    end

    it "should show \"2 results\"" do
      should have_content("2 players")
    end
  end

  describe "GET /admin/player with 20 objects" do
    before(:each) do
      @players = 20.times.map { FactoryGirl.create :player }
      visit list_path(:model_name => "player")
    end

    it "should show \"20 results\"" do
      should have_content("20 players")
    end
  end

  describe "GET /admin/player with 20 pages, page 8" do
    before(:each) do
      items_per_page = RailsAdmin.config.default_items_per_page
      (items_per_page * 20).times { FactoryGirl.create(:player) }
      visit list_path(:model_name => "player", :page => 8)
    end

    it "should paginate correctly" do
      should have_selector("div", :class => ".pagination", :text => /1 2 [^0-9]*5 6 7 8 9 10 11[^0-9]*19 20/)
    end
  end

  describe "list with 20 pages, page 20" do
    before(:each) do
      items_per_page = RailsAdmin.config.default_items_per_page
      @players = (items_per_page * 20).times.map { FactoryGirl.create(:player) }
      visit list_path(:model_name => "player", :page => 20)
    end

    it "should paginate correctly and contain the right item" do
      should have_selector("div", :class => ".pagination", :text => /1 2[^0-9]*12 13 14 15 16 17 18 19 20/)
    end
  end

  describe "GET /admin/player show all" do
    it "should respond successfully" do
      2.times.map { FactoryGirl.create :player }
      visit list_path(:model_name => "player", :all => true)
    end
  end

  describe "list as compact json" do
    it "should have_content an array with 2 elements and contain an array of elements with keys id and label" do
      2.times.map { FactoryGirl.create :player }
      response = page.driver.get(list_path(:model_name => "player", :compact => true, :format => :json))
      ActiveSupport::JSON.decode(response.body).length.should eql(2)
      ActiveSupport::JSON.decode(response.body).each do |object|
        object.should have_key("id")
        object.should have_key("label")
      end
    end
  end

  describe "search operator" do
    let(:player) { FactoryGirl.create :player }

    before do
      Player.count.should == 0
    end

    it "finds the player if the query matches the default search opeartor" do
      RailsAdmin.config do |config|
        config.default_search_operator = 'ends_with'
        config.model Player do
          list { field :name }
        end
      end
      visit list_path(:model_name => "player", :query => player.name[2, -1])
      should have_content(player.name)
    end

    it "does not find the player if the query does not match the default search opeartor" do
      RailsAdmin.config do |config|
        config.default_search_operator = 'ends_with'
        config.model Player do
          list { field :name }
        end
      end
      visit list_path(:model_name => "player", :query => player.name[0, 2])
      should have_no_content(player.name)
    end

    it "finds the player if the query matches the specified search operator" do
      RailsAdmin.config Player do
        list do
          field :name do
            search_operator 'starts_with'
          end
        end
      end
      visit list_path(:model_name => "player", :query => player.name[0, 2])
      should have_content(player.name)
    end

    it "does not find the player if the query does not match the specified search operator" do
      RailsAdmin.config Player do
        list do
          field :name do
            search_operator 'starts_with'
          end
        end
      end
      visit list_path(:model_name => "player", :query => player.name[1..-1])
      should have_no_content(player.name)
    end
  end

  describe "list for objects with overridden to_param" do
    before(:each) do
      @ball = FactoryGirl.create :ball
      visit list_path(:model_name => "ball")
    end

    it "shows the show and delete links with valid url" do
      should have_selector("td a[href='/admin/balls/#{@ball.id}'] img[alt='Show']")
      should have_selector("td a[href='/admin/balls/#{@ball.id}/delete'] img[alt='Delete']")
    end

  end

end<|MERGE_RESOLUTION|>--- conflicted
+++ resolved
@@ -43,11 +43,7 @@
   describe "GET /admin/player with sort" do
     before(:each) do
       @players = 2.times.map { FactoryGirl.create :player }
-<<<<<<< HEAD
-      visit list_path(:model_name => "player", :sort => "name", :set => 1)
-=======
-      visit rails_admin_list_path(:model_name => "player", :sort => "name")
->>>>>>> 536783bf
+      visit list_path(:model_name => "player", :sort => "name")
     end
 
     it "should be sorted correctly" do
@@ -59,11 +55,7 @@
 
     before(:each) do
       @players = 2.times.map { FactoryGirl.create :player }
-<<<<<<< HEAD
-      visit list_path(:model_name => "player", :sort => "name", :sort_reverse => "true", :set => 1)
-=======
-      visit rails_admin_list_path(:model_name => "player", :sort => "name", :sort_reverse => "true")
->>>>>>> 536783bf
+      visit list_path(:model_name => "player", :sort => "name", :sort_reverse => "true")
     end
 
     it "should be sorted correctly" do
@@ -85,11 +77,7 @@
     end
 
     it "should allow to query on any attribute" do
-<<<<<<< HEAD
-      visit list_path(:model_name => "player", :query => @players[0].name, :set => 1)
-=======
-      visit rails_admin_list_path(:model_name => "player", :query => @players[0].name)
->>>>>>> 536783bf
+      visit list_path(:model_name => "player", :query => @players[0].name)
       should have_content(@players[0].name)
       (1..3).each do |i|
         should have_no_content(@players[i].name)
@@ -97,11 +85,7 @@
     end
 
     it "should allow to filter on one attribute" do
-<<<<<<< HEAD
-      visit list_path(:model_name => "player", :filters => {:injured => {"1" => {:value => "true"}}}, :set => 1)
-=======
-      visit rails_admin_list_path(:model_name => "player", :filters => {:injured => {"1" => {:value => "true"}}})
->>>>>>> 536783bf
+      visit list_path(:model_name => "player", :filters => {:injured => {"1" => {:value => "true"}}})
       should have_content(@players[0].name)
       should have_no_content(@players[1].name)
       should have_content(@players[2].name)
@@ -109,11 +93,7 @@
     end
 
     it "should allow to combine filters on two different attributes" do
-<<<<<<< HEAD
-      visit list_path(:model_name => "player", :filters => {:retired => {"1" => {:value => "true"}}, :injured => {"1" => {:value => "true"}}}, :set => 1)
-=======
-      visit rails_admin_list_path(:model_name => "player", :filters => {:retired => {"1" => {:value => "true"}}, :injured => {"1" => {:value => "true"}}})
->>>>>>> 536783bf
+      visit list_path(:model_name => "player", :filters => {:retired => {"1" => {:value => "true"}}, :injured => {"1" => {:value => "true"}}})
       should have_content(@players[0].name)
       (1..3).each do |i|
         should have_no_content(@players[i].name)
@@ -121,11 +101,7 @@
     end
 
     it "should allow to filter on belongs_to relationships" do
-<<<<<<< HEAD
-      visit list_path(:model_name => "player", :filters => {:team_id => {"1" => { :value => @teams[0].name }}}, :set => 1)
-=======
-      visit rails_admin_list_path(:model_name => "player", :filters => {:team => {"1" => { :value => @teams[0].name }}})
->>>>>>> 536783bf
+      visit list_path(:model_name => "player", :filters => {:team => {"1" => { :value => @teams[0].name }}})
       should have_content(@players[0].name)
       should have_content(@players[1].name)
       should have_no_content(@players[2].name)
@@ -155,11 +131,7 @@
           end
         end
       end
-<<<<<<< HEAD
-      visit list_path(:model_name => "player", :filters => {:team_id => {"1" => {:value => @teams.first.id}}})
-=======
-      visit rails_admin_list_path(:model_name => "player", :filters => {:team => {"1" => {:value => @teams.first.id}}})
->>>>>>> 536783bf
+      visit list_path(:model_name => "player", :filters => {:team => {"1" => {:value => @teams.first.id}}})
       should have_content(@players[0].name)
       should have_content(@players[1].name)
       should have_no_content(@players[2].name)
@@ -177,11 +149,7 @@
           end
         end
       end
-<<<<<<< HEAD
-      visit list_path(:model_name => "player", :filters => {:team_id => {"1" => {:value => @teams.first.name}}})
-=======
-      visit rails_admin_list_path(:model_name => "player", :filters => {:team => {"1" => {:value => @teams.first.name}}})
->>>>>>> 536783bf
+      visit list_path(:model_name => "player", :filters => {:team => {"1" => {:value => @teams.first.name}}})
       should have_content(@players[0].name)
       should have_content(@players[1].name)
       should have_no_content(@players[2].name)
@@ -198,11 +166,7 @@
           end
         end
       end
-<<<<<<< HEAD
-      visit list_path(:model_name => "player", :filters => {:team_id => {"1" => {:value => @teams.first.name}}})
-=======
-      visit rails_admin_list_path(:model_name => "player", :filters => {:team => {"1" => {:value => @teams.first.name}}})
->>>>>>> 536783bf
+      visit list_path(:model_name => "player", :filters => {:team => {"1" => {:value => @teams.first.name}}})
       should have_content(@players[0].name)
       should have_content(@players[1].name)
       should have_no_content(@players[2].name)
@@ -219,11 +183,7 @@
           end
         end
       end
-<<<<<<< HEAD
-      visit list_path(:model_name => "player", :filters => {:team_id => {"1" => {:value => @teams.first.name}}})
-=======
-      visit rails_admin_list_path(:model_name => "player", :filters => {:team => {"1" => {:value => @teams.first.name}}})
->>>>>>> 536783bf
+      visit list_path(:model_name => "player", :filters => {:team => {"1" => {:value => @teams.first.name}}})
       should have_content(@players[0].name)
       should have_content(@players[1].name)
       should have_no_content(@players[2].name)
@@ -238,11 +198,7 @@
           field :team
         end
       end
-<<<<<<< HEAD
-      visit list_path(:model_name => "player", :filters => {:team_id => {"1" => {:value => @teams.first.name}}})
-=======
-      visit rails_admin_list_path(:model_name => "player", :filters => {:team => {"1" => {:value => @teams.first.name}}})
->>>>>>> 536783bf
+      visit list_path(:model_name => "player", :filters => {:team => {"1" => {:value => @teams.first.name}}})
       should have_content(@players[0].name)
       should have_content(@players[1].name)
       should have_no_content(@players[2].name)
@@ -259,11 +215,7 @@
           end
         end
       end
-<<<<<<< HEAD
-      visit list_path(:model_name => "player", :filters => {:team_id => {"1" => {:value => @teams.first.name}}})
-=======
-      visit rails_admin_list_path(:model_name => "player", :filters => {:team => {"1" => {:value => @teams.first.name}}})
->>>>>>> 536783bf
+      visit list_path(:model_name => "player", :filters => {:team => {"1" => {:value => @teams.first.name}}})
       should have_content(@players[0].name)
       should have_content(@players[1].name)
       should have_no_content(@players[2].name)
@@ -280,21 +232,13 @@
           end
         end
       end
-<<<<<<< HEAD
-      visit list_path(:model_name => "player", :filters => {:team_id => {"1" => {:value => @teams.first.name}, "2" => {:value => @teams.first.id}}})
-=======
-      visit rails_admin_list_path(:model_name => "player", :filters => {:team => {"1" => {:value => @teams.first.name}, "2" => {:value => @teams.first.id}}})
->>>>>>> 536783bf
+      visit list_path(:model_name => "player", :filters => {:team => {"1" => {:value => @teams.first.name}, "2" => {:value => @teams.first.id}}})
       should have_content(@players[0].name)
       should have_content(@players[1].name)
       should have_no_content(@players[2].name)
       should have_no_content(@players[3].name)
       # same with a different id
-<<<<<<< HEAD
-      visit list_path(:model_name => "player", :filters => {:team_id => {"1" => {:value => @teams.first.name}, "2" => {:value => @teams.last.id}}})
-=======
-      visit rails_admin_list_path(:model_name => "player", :filters => {:team => {"1" => {:value => @teams.first.name}, "2" => {:value => @teams.last.id}}})
->>>>>>> 536783bf
+      visit list_path(:model_name => "player", :filters => {:team => {"1" => {:value => @teams.first.name}, "2" => {:value => @teams.last.id}}})
       should have_no_content(@players[0].name)
       should have_no_content(@players[1].name)
       should have_no_content(@players[2].name)
@@ -308,7 +252,7 @@
         end
       end
       
-      visit rails_admin_list_path(:model_name => "player")
+      visit list_path(:model_name => "player")
       should have_content("$.filters.append('Name', 'name', 'string', '', '', '', 1);$.filters.append('Team', 'team', 'belongs_to_association', '', '', '', 2);")
     end
   end
