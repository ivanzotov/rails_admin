--- conflicted
+++ resolved
@@ -22,13 +22,6 @@
       response.should be_successful
       response.body.should contain("Select player to edit")
       response.body.should contain(/CREATED AT\n\s*UPDATED AT\n\s*/)
-<<<<<<< HEAD
-    end
-
-    pending "should show column headers" do
-      # We now have little icons too small to have big text headers.
-=======
->>>>>>> f258b37f
       response.body.should contain(/EDIT\n\s*DELETE\n\s*/)
     end
 
