--- conflicted
+++ resolved
@@ -78,23 +78,19 @@
 
   describe "GET /admin/player/new with parameters for pre-population" do
     it "should populate form field when corresponding parameters are passed in" do
-<<<<<<< HEAD
-      visit new_path(:model_name => 'player', :player => {:name => 'Sam'})
-=======
-      visit rails_admin_new_path(:model_name => 'players', :players => {:name => 'Sam'})
->>>>>>> 536783bf
+      visit new_path(:model_name => 'players', :players => {:name => 'Sam'})
       page.should have_css('input[value=Sam]')
     end
     
     it "should prepropulate belongs to relationships" do
       @team = FactoryGirl.create :team, :name => "belongs_to association prepopulated"
-      visit rails_admin_new_path(:model_name => 'players', :associations => { :team => @team.id } )
+      visit new_path(:model_name => 'players', :associations => { :team => @team.id } )
       page.should have_css("select#player_team_id option[selected='selected'][value='#{@team.id}']")
     end
     
     it "should prepropulate has_many relationships" do
       @player = FactoryGirl.create :player, :name => "has_many association prepopulated"
-      visit rails_admin_new_path(:model_name => 'teams', :associations => { :players => @player.id } )
+      visit new_path(:model_name => 'teams', :associations => { :players => @player.id } )
       page.should have_css("select#team_player_ids option[selected='selected'][value='#{@player.id}']")
     end
   end
