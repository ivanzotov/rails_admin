require 'spec_helper'

describe "RailsAdmin Basic New" do

  subject { page }

  describe "GET /admin/player/new" do
    before(:each) do
      visit rails_admin_new_path(:model_name => "player")
    end

    it "should show \"Create model\"" do
<<<<<<< HEAD
      response.body.should have_content("Create player")
    end

    it "should show required fields as \"Required\"" do
      response.body.should have_content(/Name\n\s*Required/)
      response.body.should have_content(/Number\n\s*Required/)
    end

    it "should show non-required fields as \"Optional\"" do
      response.body.should have_selector(".player_position .help", :content => "Optional")
      response.body.should have_selector(".player_born_on .help", :content => "Optional")
      response.body.should have_selector(".player_notes .help", :content => "Optional")
=======
      should have_content("Create player")
    end

    it "should show required fields as \"Required\"" do
      should have_selector("div", :text => /Name\n\s*Required/)
      should have_selector("div", :text => /Number\n\s*Required/)
    end

    it "should show non-required fields as \"Optional\"" do
      should have_selector(".player_position .help", :content => "Optional")
      should have_selector(".player_born_on .help", :content => "Optional")
      should have_selector(".player_notes .help", :content => "Optional")
>>>>>>> 7527e4d2
    end

    # https://github.com/sferik/rails_admin/issues/362
    # test that no link uses the "wildcard route" with the main
    # controller and new method
    it "should not use the 'wildcard route'" do
      should have_no_selector("a", :href => /^\/rails_admin\/main\/new/)
    end
  end

  describe "GET /admin/player/new with has-one association" do
    before(:each) do
      FactoryGirl.create :draft
      visit rails_admin_new_path(:model_name => "player")
    end

    it "should show associated objects" do
<<<<<<< HEAD
      response.body.should have_content(/Draft #\d+/)
=======
      should have_selector("option", :text => /Draft #\d+/)
>>>>>>> 7527e4d2
    end
  end

  describe "GET /admin/player/new with has-many association" do
    before(:each) do
      @teams = 3.times.map { FactoryGirl.create :team }
      visit rails_admin_new_path(:model_name => "player")
    end

    it "should show associated objects" do
      @teams.each do |team|
<<<<<<< HEAD
        response.body.should have_content(/#{team.name}/)
=======
        should have_selector("option", :text => /#{team.name}/)
>>>>>>> 7527e4d2
      end
    end
  end

  describe "GET /admin/team/:id/fans/new with has-and-belongs-to-many association" do
    before(:each) do
      @teams = 3.times.map { FactoryGirl.create :team }
      visit rails_admin_new_path(:model_name => "fan")
    end

    it "should show associated objects" do
      @teams.each do |team|
<<<<<<< HEAD
        response.body.should have_content(/#{team.name}/)
=======
        should have_selector("option", :text => /#{team.name}/)
>>>>>>> 7527e4d2
      end
    end
  end

  describe "GET /admin/player/new with missing label" do
    before(:each) do
      FactoryGirl.create :team, :name => ""
      visit rails_admin_new_path(:model_name => "player")
    end
  end
end<|MERGE_RESOLUTION|>--- conflicted
+++ resolved
@@ -10,20 +10,6 @@
     end
 
     it "should show \"Create model\"" do
-<<<<<<< HEAD
-      response.body.should have_content("Create player")
-    end
-
-    it "should show required fields as \"Required\"" do
-      response.body.should have_content(/Name\n\s*Required/)
-      response.body.should have_content(/Number\n\s*Required/)
-    end
-
-    it "should show non-required fields as \"Optional\"" do
-      response.body.should have_selector(".player_position .help", :content => "Optional")
-      response.body.should have_selector(".player_born_on .help", :content => "Optional")
-      response.body.should have_selector(".player_notes .help", :content => "Optional")
-=======
       should have_content("Create player")
     end
 
@@ -36,7 +22,6 @@
       should have_selector(".player_position .help", :content => "Optional")
       should have_selector(".player_born_on .help", :content => "Optional")
       should have_selector(".player_notes .help", :content => "Optional")
->>>>>>> 7527e4d2
     end
 
     # https://github.com/sferik/rails_admin/issues/362
@@ -54,11 +39,7 @@
     end
 
     it "should show associated objects" do
-<<<<<<< HEAD
-      response.body.should have_content(/Draft #\d+/)
-=======
       should have_selector("option", :text => /Draft #\d+/)
->>>>>>> 7527e4d2
     end
   end
 
@@ -70,11 +51,7 @@
 
     it "should show associated objects" do
       @teams.each do |team|
-<<<<<<< HEAD
-        response.body.should have_content(/#{team.name}/)
-=======
         should have_selector("option", :text => /#{team.name}/)
->>>>>>> 7527e4d2
       end
     end
   end
@@ -87,11 +64,7 @@
 
     it "should show associated objects" do
       @teams.each do |team|
-<<<<<<< HEAD
-        response.body.should have_content(/#{team.name}/)
-=======
         should have_selector("option", :text => /#{team.name}/)
->>>>>>> 7527e4d2
       end
     end
   end
