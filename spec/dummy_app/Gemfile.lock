GIT
  remote: http://github.com/kalv/webrat.git
  revision: 66130e4b9e903e07cfa86286655bde439c7b376e
  specs:
    webrat (0.7.2.pre)
      nokogiri (>= 1.2.0)
      rack (>= 1.0)
      rack-test (>= 0.5.3)

PATH
<<<<<<< HEAD
  remote: /Users/caiotarifa/Sites/rails_admin
  specs:
    rails_admin (0.0.1)
      builder (~> 2.1.0)
      rails (~> 3.0.0)
=======
  remote: ../../
  specs:
    rails_admin (0.0.1)
      builder (~> 2.1.0)
      rails (~> 3.0.1)
>>>>>>> 8cb154cb

GEM
  remote: http://rubygems.org/
  specs:
    abstract (1.0.0)
    actionmailer (3.0.1)
      actionpack (= 3.0.1)
      mail (~> 2.2.5)
    actionpack (3.0.1)
      activemodel (= 3.0.1)
      activesupport (= 3.0.1)
      builder (~> 2.1.2)
      erubis (~> 2.6.6)
      i18n (~> 0.4.1)
      rack (~> 1.2.1)
      rack-mount (~> 0.6.12)
      rack-test (~> 0.5.4)
      tzinfo (~> 0.3.23)
    activemodel (3.0.1)
      activesupport (= 3.0.1)
      builder (~> 2.1.2)
      i18n (~> 0.4.1)
    activerecord (3.0.1)
      activemodel (= 3.0.1)
      activesupport (= 3.0.1)
      arel (~> 1.0.0)
      tzinfo (~> 0.3.23)
    activeresource (3.0.1)
      activemodel (= 3.0.1)
      activesupport (= 3.0.1)
    activesupport (3.0.1)
    arel (1.0.1)
      activesupport (~> 3.0.0)
    bcrypt-ruby (2.1.2)
    builder (2.1.2)
    devise (1.1.3)
      bcrypt-ruby (~> 2.1.2)
      warden (~> 0.10.7)
    diff-lcs (1.1.2)
    dummy (0.9)
    dummy_data (0.9)
      dummy (>= 0.9)
      rails (>= 3.0.0.beta)
    erubis (2.6.6)
      abstract (>= 1.0.0)
    i18n (0.4.1)
    mail (2.2.7)
      activesupport (>= 2.3.6)
      mime-types
      treetop (>= 1.4.5)
    mime-types (1.16)
    mysql2 (0.2.4)
    nokogiri (1.4.3.1)
    polyglot (0.3.1)
    rack (1.2.1)
    rack-mount (0.6.13)
      rack (>= 1.0.0)
    rack-test (0.5.6)
      rack (>= 1.0)
    rails (3.0.1)
      actionmailer (= 3.0.1)
      actionpack (= 3.0.1)
      activerecord (= 3.0.1)
      activeresource (= 3.0.1)
      activesupport (= 3.0.1)
      bundler (~> 1.0.0)
      railties (= 3.0.1)
    railties (3.0.1)
      actionpack (= 3.0.1)
      activesupport (= 3.0.1)
      rake (>= 0.8.4)
      thor (~> 0.14.0)
    rake (0.8.7)
    rspec (2.0.1)
      rspec-core (~> 2.0.1)
      rspec-expectations (~> 2.0.1)
      rspec-mocks (~> 2.0.1)
    rspec-core (2.0.1)
    rspec-expectations (2.0.1)
      diff-lcs (>= 1.1.2)
<<<<<<< HEAD
    rspec-mocks (2.0.0.beta.20)
    rspec-rails (2.0.0.beta.20)
      rspec (= 2.0.0.beta.20)
    thor (0.14.0)
=======
    rspec-mocks (2.0.1)
      rspec-core (~> 2.0.1)
      rspec-expectations (~> 2.0.1)
    rspec-rails (2.0.1)
      rspec (~> 2.0.0)
    ruby-prof (0.9.2)
    sqlite3-ruby (1.3.1)
    thor (0.14.3)
>>>>>>> 8cb154cb
    treetop (1.4.8)
      polyglot (>= 0.3.1)
    tzinfo (0.3.23)
    warden (0.10.7)
      rack (>= 1.0.0)

PLATFORMS
  ruby

DEPENDENCIES
  builder
  devise
  dummy_data
<<<<<<< HEAD
  mysql2
  rails (= 3.0.0)
  rails_admin!
  rspec-rails (>= 2.0.0.beta.20)
=======
  rails (= 3.0.1)
  rails_admin!
  rspec-rails (>= 2.0.1)
  ruby-prof
  sqlite3-ruby
>>>>>>> 8cb154cb
  webrat!<|MERGE_RESOLUTION|>--- conflicted
+++ resolved
@@ -8,19 +8,11 @@
       rack-test (>= 0.5.3)
 
 PATH
-<<<<<<< HEAD
   remote: /Users/caiotarifa/Sites/rails_admin
   specs:
     rails_admin (0.0.1)
       builder (~> 2.1.0)
-      rails (~> 3.0.0)
-=======
-  remote: ../../
-  specs:
-    rails_admin (0.0.1)
-      builder (~> 2.1.0)
       rails (~> 3.0.1)
->>>>>>> 8cb154cb
 
 GEM
   remote: http://rubygems.org/
@@ -101,12 +93,6 @@
     rspec-core (2.0.1)
     rspec-expectations (2.0.1)
       diff-lcs (>= 1.1.2)
-<<<<<<< HEAD
-    rspec-mocks (2.0.0.beta.20)
-    rspec-rails (2.0.0.beta.20)
-      rspec (= 2.0.0.beta.20)
-    thor (0.14.0)
-=======
     rspec-mocks (2.0.1)
       rspec-core (~> 2.0.1)
       rspec-expectations (~> 2.0.1)
@@ -115,7 +101,6 @@
     ruby-prof (0.9.2)
     sqlite3-ruby (1.3.1)
     thor (0.14.3)
->>>>>>> 8cb154cb
     treetop (1.4.8)
       polyglot (>= 0.3.1)
     tzinfo (0.3.23)
@@ -129,16 +114,10 @@
   builder
   devise
   dummy_data
-<<<<<<< HEAD
   mysql2
-  rails (= 3.0.0)
-  rails_admin!
-  rspec-rails (>= 2.0.0.beta.20)
-=======
   rails (= 3.0.1)
   rails_admin!
   rspec-rails (>= 2.0.1)
   ruby-prof
   sqlite3-ruby
->>>>>>> 8cb154cb
   webrat!