--- conflicted
+++ resolved
@@ -1,8 +1,5 @@
 RailsAdmin.config do |c|
-<<<<<<< HEAD
   c.excluded_models << RelTest << FieldTest
-=======
-  c.excluded_models << RelTest
 
   c.model Coach do
     destroy do
@@ -16,5 +13,4 @@
     end
   end
 
->>>>>>> abb95ab5
 end