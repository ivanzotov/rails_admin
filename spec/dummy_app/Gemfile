source 'http://rubygems.org'

gem 'rails', '~> 3.0.7'
<<<<<<< HEAD
gem 'devise', '~> 1.3.4'
gem 'paperclip', '~> 2.3'
gem 'haml-rails', '~> 0.3.4'
=======
>>>>>>> 9016134b
gem 'rails_admin', :path => '../../'
gem 'devise', '~> 1.3.4'
gem 'mlb'
gem 'paperclip', '~> 2.3'

group :development, :test do
  platforms :jruby do
    gem 'jruby-openssl', '~> 0.7'
    case ENV['CI_DB_ADAPTER']
    when 'mysql'
      gem 'activerecord-jdbcmysql-adapter', '~> 1.1', :platform => :jruby
      gem 'jdbc-mysql', '~> 5.1', :platform => :jruby
    when 'postgresql'
      gem 'activerecord-jdbcpostgresql-adapter', '~> 1.1', :platform => :jruby
      gem 'jdbc-postgres', '~> 9.0', :platform => :jruby
    else
      gem 'activerecord-jdbcsqlite3-adapter', '~> 1.1', :platform => :jruby
      gem 'jdbc-sqlite3', '~> 3.6', :platform => :jruby
    end
  end

  platforms :ruby, :mswin, :mingw do
    case ENV['CI_DB_ADAPTER']
    when 'mysql'
      gem 'mysql', '~> 2.8'
    when 'postgresql'
      gem 'pg', '~> 0.10'
    else
      gem 'sqlite3', '~> 1.3'
    end
  end
end<|MERGE_RESOLUTION|>--- conflicted
+++ resolved
@@ -1,16 +1,11 @@
 source 'http://rubygems.org'
 
 gem 'rails', '~> 3.0.7'
-<<<<<<< HEAD
 gem 'devise', '~> 1.3.4'
 gem 'paperclip', '~> 2.3'
 gem 'haml-rails', '~> 0.3.4'
-=======
->>>>>>> 9016134b
 gem 'rails_admin', :path => '../../'
-gem 'devise', '~> 1.3.4'
 gem 'mlb'
-gem 'paperclip', '~> 2.3'
 
 group :development, :test do
   platforms :jruby do
