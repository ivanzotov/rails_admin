--- conflicted
+++ resolved
@@ -1,20 +1,10 @@
 source 'http://rubygems.org'
 
-<<<<<<< HEAD
-gem 'rake', '~>0.8.7'
-gem 'rails', '~> 3.0.7'
-gem 'devise', '~> 1.3.4'
-gem 'paperclip', '~> 2.3'
-gem 'haml-rails', '~> 0.3.4'
-gem 'rails_admin', :path => '../../'
-gem 'mlb'
-=======
 gem 'rails', '3.0.9'
 gem 'rails_admin', :path => '../../'
 gem 'devise', '~> 1.3.4'
 gem 'mlb', '~> 0.5.4'
 gem 'paperclip', '~> 2.3.11'
->>>>>>> f258b37f
 
 group :development, :test do
   platforms :jruby do
