--- conflicted
+++ resolved
@@ -29,11 +29,7 @@
       select: "Selecione %{name} para alterar"
       show_all: "Exibir todos"
       select_action: "Selecionar"
-<<<<<<< HEAD
-      delete_selected: "Exclir selecionados"
-=======
       delete_selected: "Excluir selecionados"
->>>>>>> 2f30bbc8
     new:
       basic_info: "INFORMAÇÕES BÁSICAS"
       required: "Obrigatório"
