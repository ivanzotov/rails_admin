$(document).live 'rails_admin.dom_ready', ->

  if $('form').length # don't waste time otherwise

    # colorpicker

    $('form [data-color]').each ->
      that = this
      $(this).ColorPicker
        color: $(that).val()
        onShow: (el) ->
          $(el).fadeIn(500)
          false
        onHide: (el) ->
          $(el).fadeOut(500)
          false
        onChange: (hsb, hex, rgb) ->
          $(that).val(hex)
          $(that).css('backgroundColor', '#' + hex)

    # datetime

    $('form [data-datetimepicker]').each ->
      $(this).datetimepicker $(this).data('options')

    # enumeration

    $('form [data-enumeration]').each ->
      if $(this).is('[multiple]')
        $(this).filteringMultiselect $(this).data('options')
      else
        $(this).filteringSelect $(this).data('options')

    # fileupload

    $('form [data-fileupload]').each ->
      input = this
      $(this).find(".delete input[type='checkbox']").live 'click', ->
        $(input).children('.toggle').toggle('slow')

    # fileupload-preview

    $('form [data-fileupload]').change ->
      input = this
      image_container = $("#" + input.id).parent().children(".preview")
      unless image_container.length
        image_container = $("#" + input.id).parent().prepend($('<img />').addClass('preview')).find('img.preview')
        image_container.parent().find('img:not(.preview)').hide()
      ext = $("#" + input.id).val().split('.').pop().toLowerCase()
      if input.files and input.files[0] and $.inArray(ext, ['gif','png','jpg','jpeg','bmp']) != -1
        reader = new FileReader()
        reader.onload = (e) ->
          image_container.attr "src", e.target.result
        reader.readAsDataURL input.files[0]
        image_container.show()
      else
        image_container.hide()

    # filtering-multiselect

    $('form [data-filteringmultiselect]').each ->
      $(this).filteringMultiselect $(this).data('options')
      if $(this).parents("#modal").length # hide link if we already are inside a dialog (endless issues on nested dialogs with JS)
        $(this).parents('.control-group').find('.btn').remove()
      else
        $(this).parents('.control-group').first().remoteForm()

    # filtering-select

    $('form [data-filteringselect]').each ->
      $(this).filteringSelect $(this).data('options')
      if $(this).parents("#modal").length # hide link if we already are inside a dialog (endless issues on nested dialogs with JS)
        $(this).parents('.control-group').find('.btn').remove()
      else
        $(this).parents('.control-group').first().remoteForm()

    # nested-many

    $('form [data-nestedmany]').each ->
      field = $(this).parents('.control-group').first()
      nav = field.find('> .controls > .nav')
      content = field.find('> .tab-content')
      toggler = field.find('> .controls > .btn-group > .toggler')
      # add each nested field to a tab-pane and reference it in the nav
      content.children('.fields:not(.tab-pane)').addClass('tab-pane').each ->
        $(this).attr('id', 'unique-id-' + (new Date().getTime()) + Math.floor(Math.random()*100000)) # some elements are created on the same ms
        nav.append('<li><a data-toggle="tab" href="#' + this.id + '">' + $(this).children('.object-infos').data('object-label') + '</a></li>')
      # only if no tab is set to active
      if nav.find("> li.active").length == 0
        # init first tab, toggler and content/tabs visibility
        nav.find("> li > a[data-toggle='tab']:first").tab('show')
      if nav.children().length == 0
        nav.hide()
        content.hide()
        toggler.addClass('disabled').removeClass('active').children('i').addClass('icon-chevron-right')
      else
        if toggler.hasClass('active')
          nav.show()
          content.show()
          toggler.children('i').addClass('icon-chevron-down')
        else
          nav.hide()
          content.hide()
          toggler.children('i').addClass('icon-chevron-right')

    # nested-one

    $('form [data-nestedone]').each ->
      field = $(this).parents('.control-group').first()
      nav = field.find("> .controls > .nav")
      content = field.find("> .tab-content")
      toggler = field.find('> .controls > .toggler')
      content.children(".fields:not(.tab-pane)").addClass('tab-pane active').each ->
        nav.append('<li><a data-toggle="tab" href="#' + this.id + '">' + $(this).children('.object-infos').data('object-label') + '</a></li>')
      first_tab = nav.find("> li > a[data-toggle='tab']:first")
      first_tab.tab('show')
      field.find("> .controls > [data-target]:first").html('<i class="icon-white"></i> ' + first_tab.html())
      if toggler.hasClass('active')
        toggler.children('i').addClass('icon-chevron-down')
        content.show()
      else
        toggler.children('i').addClass('icon-chevron-right')
        content.hide()

    # polymorphic-association

    $('form [data-polymorphic]').each ->
      type_select = $(this)
      field = type_select.parents('.control-group').first()
      object_select = field.find('select').last()
      urls = type_select.data('urls')
      type_select.on 'change', (e) ->
        if $(this).val() is ''
          object_select.html('<option value=""></option>')
        else
          $.ajax
            url: urls[type_select.val()]
            data:
              compact: true
              all: true
            beforeSend: (xhr) ->
              xhr.setRequestHeader("Accept", "application/json")
            success: (data, status, xhr) ->
              html = '<option></option>'
              $(data).each (i, el) ->
                html += '<option value="' + el.id + '">' + el.label + '</option>'
              object_select.html(html)

    # ckeditor

    goCkeditors = (array) =>
      array.each (index, domEle) ->
        options = $(this).data
        if instance = window.CKEDITOR.instances[this.id]
            instance.destroy(true)
        window.CKEDITOR.replace(this, options['options'])
        $(this).addClass('ckeditored')

    array = $('form [data-richtext=ckeditor]').not('.ckeditored')
    if array.length
      @array = array
      if not window.CKEDITOR
        options = $(array[0]).data('options')
        window.CKEDITOR_BASEPATH = options['base_location']
        $.getScript options['jspath'], (script, textStatus, jqXHR) =>
          goCkeditors(@array)
      else
        goCkeditors(@array)

    #codemirror

    goCodeMirrors = (array) =>
      array.each (index, domEle) ->
        options = $(this).data('options')
        textarea = this
        $.getScript options['locations']['mode'], (script, textStatus, jqXHR) ->
          $('head').append('<link href="' + options['locations']['theme'] + '" rel="stylesheet" media="all" type="text\/css">')
          CodeMirror.fromTextArea(textarea,{mode:options['options']['mode'],theme:options['options']['theme']})
          $(textarea).addClass('codemirrored')

    array = $('form [data-richtext=codemirror]').not('.codemirrored')
    if array.length
      @array = array
      if not window.CodeMirror
        options = $(array[0]).data('options')
        $('head').append('<link href="' + options['csspath'] + '" rel="stylesheet" media="all" type="text\/css">')
        $.getScript options['jspath'], (script, textStatus, jqXHR) =>
          goCodeMirrors(@array)
      else
        goCodeMirrors(@array)

    # bootstrap_wysihtml5

    goBootstrapWysihtml5s = (array, config_options) =>
      array.each ->
        $(@).addClass('bootstrap-wysihtml5ed')
        $(@).closest('.controls').addClass('well')
<<<<<<< HEAD
        $(@).wysihtml5 { stylesheets: false }
=======
        $(@).wysihtml5(config_options)
>>>>>>> d883601e

    array = $('form [data-richtext=bootstrap-wysihtml5]').not('.bootstrap-wysihtml5ed')
    if array.length
      @array = array
      if not window.wysihtml5
        options = $(array[0]).data('options')
        config_options = $.parseJSON(options['config_options'])
        $('head').append('<link href="' + options['csspath'] + '" rel="stylesheet" media="all" type="text\/css">')
        $.getScript options['jspath'], (script, textStatus, jqXHR) =>
          goBootstrapWysihtml5s(@array, config_options)
      else
        goBootstrapWysihtml5s(@array, config_options)<|MERGE_RESOLUTION|>--- conflicted
+++ resolved
@@ -195,11 +195,7 @@
       array.each ->
         $(@).addClass('bootstrap-wysihtml5ed')
         $(@).closest('.controls').addClass('well')
-<<<<<<< HEAD
-        $(@).wysihtml5 { stylesheets: false }
-=======
         $(@).wysihtml5(config_options)
->>>>>>> d883601e
 
     array = $('form [data-richtext=bootstrap-wysihtml5]').not('.bootstrap-wysihtml5ed')
     if array.length
