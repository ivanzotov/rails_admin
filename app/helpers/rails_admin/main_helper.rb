<<<<<<< HEAD
require 'builder'

module RailsAdmin
  module MainHelper
    def get_indicator(percent)
      return "" if percent < 0          # none
      return "notice" if percent < 34   # < 1/100 of max
      return "success" if percent < 67  # < 1/10 of max
      return "warning" if percent < 84  # < 1/3 of max
      return "important"                # > 1/3 of max
    end

    def get_column_sets(properties)
      sets = []
      property_index = 0
      set_index = 0

      while (property_index < properties.length)
        current_set_width = 0
        begin
          sets[set_index] ||= []
          sets[set_index] << properties[property_index]
          current_set_width += (properties[property_index].column_width || 120)
          property_index += 1
        end while (current_set_width < RailsAdmin::Config.total_columns_width) && (property_index < properties.length)
        set_index += 1
      end
      sets
    end
  end
end
=======
require 'builder'

module RailsAdmin
  module MainHelper
    def rails_admin_form_for(*args, &block)
      options = args.extract_options!.reverse_merge(:builder => RailsAdmin::FormBuilder)
      form_for(*(args << options), &block) << after_nested_form_callbacks
    end
    
    def get_indicator(percent)
      return "" if percent < 0          # none
      return "notice" if percent < 34   # < 1/100 of max
      return "success" if percent < 67  # < 1/10 of max
      return "warning" if percent < 84  # < 1/3 of max
      return "important"                # > 1/3 of max
    end
    
    def get_column_sets(properties)
      sets = []
      property_index = 0
      set_index = 0
      
      while (property_index < properties.length)
        current_set_width = 0
        begin
          sets[set_index] ||= []
          sets[set_index] << properties[property_index]
          current_set_width += (properties[property_index].column_width || 120)
          property_index += 1
        end while (current_set_width < RailsAdmin::Config.total_columns_width) && (property_index < properties.length)
        set_index += 1
      end
      sets
    end
  end
end
>>>>>>> 41f1af69
<|MERGE_RESOLUTION|>--- conflicted
+++ resolved
@@ -1,36 +1,3 @@
-<<<<<<< HEAD
-require 'builder'
-
-module RailsAdmin
-  module MainHelper
-    def get_indicator(percent)
-      return "" if percent < 0          # none
-      return "notice" if percent < 34   # < 1/100 of max
-      return "success" if percent < 67  # < 1/10 of max
-      return "warning" if percent < 84  # < 1/3 of max
-      return "important"                # > 1/3 of max
-    end
-
-    def get_column_sets(properties)
-      sets = []
-      property_index = 0
-      set_index = 0
-
-      while (property_index < properties.length)
-        current_set_width = 0
-        begin
-          sets[set_index] ||= []
-          sets[set_index] << properties[property_index]
-          current_set_width += (properties[property_index].column_width || 120)
-          property_index += 1
-        end while (current_set_width < RailsAdmin::Config.total_columns_width) && (property_index < properties.length)
-        set_index += 1
-      end
-      sets
-    end
-  end
-end
-=======
 require 'builder'
 
 module RailsAdmin
@@ -66,5 +33,4 @@
       sets
     end
   end
-end
->>>>>>> 41f1af69
+end