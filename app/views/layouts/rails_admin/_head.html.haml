!!! Strict
%html{:xmlns => "http://www.w3.org/1999/xhtml"}
  %head
    %title= yield :title || "#{@page_name} | #{@plugin_name}"
    %meta{:content => "text/html; charset=utf-8", "http-equiv" => "Content-Type"}/
    %meta{:content => "NONE,NOARCHIVE", :name => "robots"}/
    /= stylesheet_link_tag('rails_admin/aristo/jquery-ui-1.8.7.custom.css', 'rails_admin/base')
<<<<<<< HEAD
    
    = stylesheet_link_tag *%w[base jquery-ui formtastic jquery.tipsy.css uniform.default.css rails_admin/base]
=======

    = stylesheet_link_tag *%w[base jquery-ui formtastic jquery.tipsy.css uniform.default.css]
>>>>>>> 35fea675
    %link#current-theme{:href => "/stylesheets/themes/activo/style.css", :media => "screen", :rel => "stylesheet", :type => "text/css"}


    = javascript_fallback "http://ajax.googleapis.com/ajax/libs/jquery/1.5.1/jquery.min.js", "/javascripts/rails_admin/jquery-1.5.1.min.js", "typeof jQuery == 'undefined'"
    = javascript_fallback "http://ajax.googleapis.com/ajax/libs/jqueryui/1.8.10/jquery-ui.min.js", "/javascripts/rails_admin/jquery-ui-1.8.10.min.js", "!jQuery.ui"

    - scripts = %w[application.js jquery.localscroll.js jquery.scrollTo.js jquery.tipsy.js jquery.uniform.min.js ]
    = javascript_include_tag *scripts.map{ |s| "rails_admin/activo/#{s}" }

    = javascript_include_tag "rails_admin/rails.js"

    = head_javascript
    = head_style
    = csrf_meta_tag<|MERGE_RESOLUTION|>--- conflicted
+++ resolved
@@ -5,13 +5,8 @@
     %meta{:content => "text/html; charset=utf-8", "http-equiv" => "Content-Type"}/
     %meta{:content => "NONE,NOARCHIVE", :name => "robots"}/
     /= stylesheet_link_tag('rails_admin/aristo/jquery-ui-1.8.7.custom.css', 'rails_admin/base')
-<<<<<<< HEAD
-    
+
     = stylesheet_link_tag *%w[base jquery-ui formtastic jquery.tipsy.css uniform.default.css rails_admin/base]
-=======
-
-    = stylesheet_link_tag *%w[base jquery-ui formtastic jquery.tipsy.css uniform.default.css]
->>>>>>> 35fea675
     %link#current-theme{:href => "/stylesheets/themes/activo/style.css", :media => "screen", :rel => "stylesheet", :type => "text/css"}
 
 
