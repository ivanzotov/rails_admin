--- conflicted
+++ resolved
@@ -15,20 +15,10 @@
     %nav.navbar.navbar-default.navbar-fixed-top
       = render "layouts/rails_admin/navigation"
     .container-fluid
-<<<<<<< HEAD
-      .row-fluid
-        .span3
-          .well.sidebar-nav
-            = render "layouts/rails_admin/sidebar_navigation"
-        .span9
-          .row-fluid
-=======
       .row
         .col-sm-3.col-md-2.reset-left
           .sidebar-nav
-            %ul.nav.nav-pills.nav-stacked= main_navigation
-            %ul.nav.nav-pills.nav-stacked= static_navigation
+            = render "layouts/rails_admin/sidebar_navigation"
         .col-sm-9.col-sm-offset-3.col-md-10.col-md-offset-2
           .row
->>>>>>> 56676031
             .content{:'data-pjax-container' => true}= render template: 'layouts/rails_admin/pjax'