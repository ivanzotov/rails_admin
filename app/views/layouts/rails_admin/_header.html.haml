--- conflicted
+++ resolved
@@ -4,11 +4,7 @@
 
   #user-navigation
     %ul.wat-cf
-<<<<<<< HEAD
-      %li= link_to header_icon(:config, "Dashboard"), dashboard_path
-=======
-      %li= link_to header_icon(:config, t('admin.dashboard.name')), rails_admin_dashboard_path
->>>>>>> cc2ae990
+      %li= link_to header_icon(:config, t('admin.dashboard.name')), dashboard_path
       - if (root_path rescue nil)
         %li= link_to header_icon(:home, t('home.name').capitalize), root_path
       - if (current_user rescue nil)
