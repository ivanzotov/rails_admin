<% content_for :head do %>
  <title><%= @page_name %> | <%= @plugin_name %></title>
<% end %>
<%= render(:partial => 'layouts/rails_admin/head') %>
<body>
  <div id="wrapper">
<<<<<<< HEAD
    <% content_for :breadcrumb do %>
      <li><%= link_to(t('home.name'), '/') %></li>
      <li>&rsaquo; <%= link_to(t('admin.dashboard.name'), rails_admin_dashboard_path) %></li>
      <li>&rsaquo; <%= link_to(@model_config.list.label, rails_admin_list_path(:model_name => @abstract_model.to_param)) %></li>
      <li>&rsaquo; <span><%= @page_name %></span></li>
    <% end %>
    <%= render(:partial => 'layouts/rails_admin/header') %>
=======
    <div id="header">
      <div id="headerLeft">
        <ul class="breadcrumb">
          <li>
            <%= link_to(t('home.name'), '/') %>
          </li>
          <li>
            &rsaquo;
            <%= link_to(t('admin.dashboard.name'), rails_admin_dashboard_path) %>
          </li>
          <li>
            &rsaquo;
            <%= link_to(@model_config.label, rails_admin_list_path(:model_name => @abstract_model.to_param)) %>
          </li>
          <li>
            &rsaquo;
            <span><%= @page_name %></span>
          </li>
        </ul>
        <h1 id="logo">
          <%= link_to rails_admin_dashboard_path do %>
            <span class="image_replacement"><%= @plugin_name %></span>
          <% end -%>
        </h1>
      </div>

<%= render(:partial => 'rails_admin/main/navigation') %>

      <div id="headerRight">
<%= render(:partial => 'rails_admin/main/user_info', :locals => {:current_user => _current_user}) %>
      </div>
    </div>
>>>>>>> eda21770
    <div id="content">
<%= yield %>
    </div>
  </div>
</body>
</html><|MERGE_RESOLUTION|>--- conflicted
+++ resolved
@@ -4,48 +4,13 @@
 <%= render(:partial => 'layouts/rails_admin/head') %>
 <body>
   <div id="wrapper">
-<<<<<<< HEAD
     <% content_for :breadcrumb do %>
       <li><%= link_to(t('home.name'), '/') %></li>
       <li>&rsaquo; <%= link_to(t('admin.dashboard.name'), rails_admin_dashboard_path) %></li>
-      <li>&rsaquo; <%= link_to(@model_config.list.label, rails_admin_list_path(:model_name => @abstract_model.to_param)) %></li>
+      <li>&rsaquo; <%= link_to(@model_config.label, rails_admin_list_path(:model_name => @abstract_model.to_param)) %></li>
       <li>&rsaquo; <span><%= @page_name %></span></li>
     <% end %>
     <%= render(:partial => 'layouts/rails_admin/header') %>
-=======
-    <div id="header">
-      <div id="headerLeft">
-        <ul class="breadcrumb">
-          <li>
-            <%= link_to(t('home.name'), '/') %>
-          </li>
-          <li>
-            &rsaquo;
-            <%= link_to(t('admin.dashboard.name'), rails_admin_dashboard_path) %>
-          </li>
-          <li>
-            &rsaquo;
-            <%= link_to(@model_config.label, rails_admin_list_path(:model_name => @abstract_model.to_param)) %>
-          </li>
-          <li>
-            &rsaquo;
-            <span><%= @page_name %></span>
-          </li>
-        </ul>
-        <h1 id="logo">
-          <%= link_to rails_admin_dashboard_path do %>
-            <span class="image_replacement"><%= @plugin_name %></span>
-          <% end -%>
-        </h1>
-      </div>
-
-<%= render(:partial => 'rails_admin/main/navigation') %>
-
-      <div id="headerRight">
-<%= render(:partial => 'rails_admin/main/user_info', :locals => {:current_user => _current_user}) %>
-      </div>
-    </div>
->>>>>>> eda21770
     <div id="content">
 <%= yield %>
     </div>
