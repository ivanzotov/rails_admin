--- conflicted
+++ resolved
@@ -45,13 +45,8 @@
                 = object.username
               - if @general
                 %td.int
-<<<<<<< HEAD
-                  - unless object.message.match("Destroy")
+                  - if !object.message.match("Destroy") && object.item.present?
                     = link_to object.item, history_object_path(:id => object.item), :class => "historyLink"
-=======
-                  - if !object.message.match("Destroy") && object.item.present?
-                    = link_to object.item, rails_admin_history_object_path(:id => object.item), :class => "historyLink"
->>>>>>> cc2ae990
                   - else
                     = object.item
               %td.smallString
