--- conflicted
+++ resolved
@@ -23,13 +23,8 @@
                 <% head_style 'rails_admin/ra.filtering-multiselect.css' %>
                 <% head_javascript "rails_admin/ra.filtering-multiselect.js" %>
                 <% head_javascript do %>
-<<<<<<< HEAD
-                  $j(document).ready(function($){
-                    $("#<%= "#{form.object_name}_#{field.name}" %>").filteringMultiselect({
-=======
                   $j(document).ready(function($) {
                     $("#<%= "associations_#{name}" %>").filteringMultiselect({
->>>>>>> b336e603
                       <% if xhr %>
                         createQuery: function(query) {
                           return { filter: { '<%= field.associated_label_method %>': query + '%' } }
