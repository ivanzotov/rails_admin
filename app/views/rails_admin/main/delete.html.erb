        <div id="contentHeader">
          <h2>Delete confirmation</h2>
        </div>
<%= render(:partial => 'layouts/rails_admin/flash', :locals => {:flash => flash}) -%>
        <div id="contentMainDelete">
          <p>Are you sure you want to delete the <%= @abstract_model.pretty_name.downcase %> &ldquo;<strong><%= @model_config.bind(@object).list.object_label %></strong>&rdquo;? All of the following related items will be deleted:</p>
          <%= render :partial => "delete_notice", :object => @object %>
<<<<<<< HEAD
          <%= form_for(@object, :url => rails_admin_destroy_path(:model_name => @abstract_model.to_param, :id => @object.id), :html => {:method => "delete"}) do %>
=======
          <%= form_for(@object, :url => rails_admin_destroy_path(:model_name => @abstract_model.to_param, :id => @object.id), :method => :delete) do %>
>>>>>>> 050dad4a

            <div id="deleteConfirmation">
              <ul id="submitArea">
                <li>
                  <%= submit_tag t("admin.delete.confirmation"), :class => "button default" %>
                </li>
                <li id="cancelContainer">
                  <%= submit_tag t("admin.new.cancel"), :class => "button", :name => "_continue", :id => "cancel_btn" %>
                </li>
              </ul>
            </div>
          <% end =%>
        </div><|MERGE_RESOLUTION|>--- conflicted
+++ resolved
@@ -5,12 +5,7 @@
         <div id="contentMainDelete">
           <p>Are you sure you want to delete the <%= @abstract_model.pretty_name.downcase %> &ldquo;<strong><%= @model_config.bind(@object).list.object_label %></strong>&rdquo;? All of the following related items will be deleted:</p>
           <%= render :partial => "delete_notice", :object => @object %>
-<<<<<<< HEAD
           <%= form_for(@object, :url => rails_admin_destroy_path(:model_name => @abstract_model.to_param, :id => @object.id), :html => {:method => "delete"}) do %>
-=======
-          <%= form_for(@object, :url => rails_admin_destroy_path(:model_name => @abstract_model.to_param, :id => @object.id), :method => :delete) do %>
->>>>>>> 050dad4a
-
             <div id="deleteConfirmation">
               <ul id="submitArea">
                 <li>
