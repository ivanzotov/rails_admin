--- conflicted
+++ resolved
@@ -5,12 +5,7 @@
         </div>
         <div class="ra-block-content">
 <%= render(:partial => 'layouts/rails_admin/flash', :locals => {:flash => flash}) -%>
-<<<<<<< HEAD
-          <p>Are you sure you want to delete the <%= @abstract_model.pretty_name.downcase %> &ldquo;<strong><%= @model_config.list.with(:object => @object).object_label %></strong>&rdquo;? All of the following related items will be deleted:</p>
-=======
-        <div id="contentMainDelete">
           <p>Are you sure you want to delete the <%= @abstract_model.pretty_name.downcase %> &ldquo;<strong><%= @model_config.with(:object => @object).object_label %></strong>&rdquo;? All of the following related items will be deleted:</p>
->>>>>>> eda21770
           <%= render :partial => "delete_notice", :object => @object %>
           <%= form_for(@object, :url => rails_admin_destroy_path(:model_name => @abstract_model.to_param, :id => @object.id), :html => {:method => "delete"}) do %>
             <ul class="submit clearfix">
