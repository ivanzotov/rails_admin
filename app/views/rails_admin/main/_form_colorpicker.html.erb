--- conflicted
+++ resolved
@@ -9,17 +9,10 @@
 	            <% head_style "rails_admin/jquery.colorpicker.css" %>
 	            <% head_javascript "rails_admin/jquery.colorpicker.js" %>
                 <% head_javascript do %>
-<<<<<<< HEAD
                   $j(document).ready(function($){
                     var input = $('#<%= "#{form.object_name}_#{field.name}" %>').hide();
                     $('#<%= "#{form.object_name}_#{field.name}" %>Helper div').css('backgroundColor', '#' + input.val());
 					$('#<%= "#{form.object_name}_#{field.name}" %>Helper').ColorPicker({
-=======
-                  $j(document).ready(function($) {
-                    var input = $('#<%= field.to_param %>').hide();
-                    $('#<%= field.to_param %>Helper div').css('backgroundColor', '#' + input.val());
-					$('#<%= field.to_param %>Helper').ColorPicker({
->>>>>>> b336e603
 					  color: input.val(),
 					  onShow: function (el) {
 					    $(el).fadeIn(500);
