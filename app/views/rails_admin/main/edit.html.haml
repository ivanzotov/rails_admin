- head_style "rails_admin/form.css"
- head_javascript "rails_admin/application.js"
- head_javascript "rails_admin/ra.remote-form.js"
- head_javascript "rails_admin/activo/application.js"

#block-tables.block
  = breadcrumbs_for :edit, @object

  .content
    .control
<<<<<<< HEAD
      = action_button history_object_path(:id => params[:id]), t("admin.history.name")
      
      - if authorized? :delete, @abstract_model, @object
        = action_button delete_path(@abstract_model, @object), t("admin.list.delete_action"), :cross
        
    %h2.title= @page_name
    .inner
      = render(:partial => 'layouts/rails_admin/flash', :locals => {:flash => flash})
      = send(@model_config.update.form_builder, @object, :url => update_path(@abstract_model, @object), :html => { :method => "put", :multipart => true, :class => "form" }) do |form|
=======
      = action_button rails_admin_history_object_path(:id => params[:id]), t("admin.history.name"), :'calendar-hover'

      - if authorized? :delete, @abstract_model, @object
        = action_button rails_admin_delete_path(@abstract_model, @object.id), t("admin.list.delete_action"), :cross

    %h2.title= @page_name
    .inner
      = render(:partial => 'layouts/rails_admin/flash', :locals => {:flash => flash})
      = send(@model_config.update.form_builder, @object, :url => rails_admin_update_path(@abstract_model, @object.id), :html => { :method => "put", :multipart => true, :class => "form" }) do |form|
>>>>>>> cc2ae990
        - @model_config.edit.with(:object => @object).visible_groups.each do |fieldset|
          = render :partial => 'form_fieldset', :locals => { :fieldset => fieldset, :form => form, :object => @object }
        = render :partial => 'submit_buttons'<|MERGE_RESOLUTION|>--- conflicted
+++ resolved
@@ -8,27 +8,15 @@
 
   .content
     .control
-<<<<<<< HEAD
-      = action_button history_object_path(:id => params[:id]), t("admin.history.name")
-      
-      - if authorized? :delete, @abstract_model, @object
-        = action_button delete_path(@abstract_model, @object), t("admin.list.delete_action"), :cross
-        
-    %h2.title= @page_name
-    .inner
-      = render(:partial => 'layouts/rails_admin/flash', :locals => {:flash => flash})
-      = send(@model_config.update.form_builder, @object, :url => update_path(@abstract_model, @object), :html => { :method => "put", :multipart => true, :class => "form" }) do |form|
-=======
-      = action_button rails_admin_history_object_path(:id => params[:id]), t("admin.history.name"), :'calendar-hover'
+      = action_button history_object_path(:id => params[:id]), t("admin.history.name"), :'calendar-hover'
 
       - if authorized? :delete, @abstract_model, @object
-        = action_button rails_admin_delete_path(@abstract_model, @object.id), t("admin.list.delete_action"), :cross
+        = action_button delete_path(@abstract_model, @object.id), t("admin.list.delete_action"), :cross
 
     %h2.title= @page_name
     .inner
       = render(:partial => 'layouts/rails_admin/flash', :locals => {:flash => flash})
-      = send(@model_config.update.form_builder, @object, :url => rails_admin_update_path(@abstract_model, @object.id), :html => { :method => "put", :multipart => true, :class => "form" }) do |form|
->>>>>>> cc2ae990
+      = send(@model_config.update.form_builder, @object, :url => update_path(@abstract_model, @object.id), :html => { :method => "put", :multipart => true, :class => "form" }) do |form|
         - @model_config.edit.with(:object => @object).visible_groups.each do |fieldset|
           = render :partial => 'form_fieldset', :locals => { :fieldset => fieldset, :form => form, :object => @object }
         = render :partial => 'submit_buttons'