              <div class="field <%= "#{form.object_name}_#{field.name}" %>">
                <%= form.label field.name, field.label %>
                <%= form.send field.view_helper, field.name, field.html_attributes %>
                <% if field.has_errors? %>
                <span class="errorMessage"><%= "#{field.label} #{field.errors.first}" %></span>
                <% end %>
                <p class="help"><%= field.help %></p>
                <% head_style "rails_admin/jquery.ui.timepicker.css" %>
                <% head_javascript "rails_admin/jquery.ui.timepicker.js" %>
                <% head_javascript "rails_admin/ra.datetimepicker.js" %>
                <% head_javascript do %>
<<<<<<< HEAD
                  $j(document).ready(function($){
                    $("#<%= "#{form.object_name}_#{field.name}" %>").datetimepicker(<%= field.js_plugin_options.html_safe %>);
=======
                  $j(document).ready(function($) {
                    $("#<%= "#{field.to_param}" %>").datetimepicker(<%= field.js_plugin_options.html_safe %>);
>>>>>>> b336e603
                  });
                <% end %>
              </div><|MERGE_RESOLUTION|>--- conflicted
+++ resolved
@@ -9,13 +9,8 @@
                 <% head_javascript "rails_admin/jquery.ui.timepicker.js" %>
                 <% head_javascript "rails_admin/ra.datetimepicker.js" %>
                 <% head_javascript do %>
-<<<<<<< HEAD
                   $j(document).ready(function($){
                     $("#<%= "#{form.object_name}_#{field.name}" %>").datetimepicker(<%= field.js_plugin_options.html_safe %>);
-=======
-                  $j(document).ready(function($) {
-                    $("#<%= "#{field.to_param}" %>").datetimepicker(<%= field.js_plugin_options.html_safe %>);
->>>>>>> b336e603
                   });
                 <% end %>
               </div>