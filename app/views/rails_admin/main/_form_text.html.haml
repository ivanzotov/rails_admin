--- conflicted
+++ resolved
@@ -3,18 +3,10 @@
 - if field.ckeditor
   -# needed for modal windows
   = javascript_tag do
-    var CKEDITOR_BASEPATH = '/javascripts/ckeditor/';
-<<<<<<< HEAD
-  = javascript_include_tag "/javascripts/ckeditor/ckeditor.js"
+    var CKEDITOR_BASEPATH = 'javascripts/ckeditor/';
+  = javascript_include_tag "javascripts/ckeditor/ckeditor.js"
   = javascript_tag do
     jQuery(function($) {
-=======
-  - head_javascript "javascripts/ckeditor/ckeditor.js"
-  - head_javascript do
-    - if !File.exists?(File.join(Rails.root, 'public/javascripts/ckeditor/ckeditor.js'))
-      alert("Install CKEditor first");
-    $j(document).ready(function($){
->>>>>>> 1cb0628e
     CKEDITOR.replace('#{field.dom_id}',
     {
     customConfig : '#{field.ckeditor_config_js.html_safe}'
