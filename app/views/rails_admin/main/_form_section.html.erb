<%
  visible_fields = form_section.visible_fields
%>

<% if visible_fields.length > 0 %>
<<<<<<< HEAD
            <h2><%= form_section.label %></h2>
            <div class="formSection">
<%= render(:partial => 'field', :collection => visible_fields.map{|field| field.with(:object => @object, :view => self)}) -%>
            </div>
=======
  <h2><%= form_section.label %></h2>
  <div class="formSection">
    <%= render(:partial => 'field', :collection => visible_fields) -%>
  </div>
>>>>>>> 640c3d84
<% end %><|MERGE_RESOLUTION|>--- conflicted
+++ resolved
@@ -3,15 +3,8 @@
 %>
 
 <% if visible_fields.length > 0 %>
-<<<<<<< HEAD
             <h2><%= form_section.label %></h2>
             <div class="formSection">
 <%= render(:partial => 'field', :collection => visible_fields.map{|field| field.with(:object => @object, :view => self)}) -%>
             </div>
-=======
-  <h2><%= form_section.label %></h2>
-  <div class="formSection">
-    <%= render(:partial => 'field', :collection => visible_fields) -%>
-  </div>
->>>>>>> 640c3d84
 <% end %>