<<<<<<< HEAD
= form.send field.view_helper, field.method_name, field.html_attributes.reverse_merge({:style => "background-color: #{field.color}"})

= javascript_include_tag asset_path 'rails_admin/jquery.colorpicker.js'
= stylesheet_link_tag asset_path 'rails_admin/jquery.colorpicker.css'

= javascript_tag do
  :plain
    jQuery(function($) {
      var input = $('##{ field.dom_id }')
      input.css('backgroundColor', '#' + input.val());
      input.ColorPicker({
        color: input.val(),
        onShow: function (el) {
          $(el).fadeIn(500);
        	return false;
        },
        onHide: function (el) {
        	$(el).fadeOut(500);
          return false;
        },
        onChange: function (hsb, hex, rgb) {
          input.val(hex);
          input.css('backgroundColor', '#' + hex);
        }
      });
    });
=======
= form.send field.view_helper, field.method_name, field.html_attributes.reverse_merge({:style => "background-color: #{field.color}"})

= javascript_include_tag asset_path 'rails_admin/jquery.colorpicker.js'
= stylesheet_link_tag asset_path 'rails_admin/jquery.colorpicker.css'
= form.javascript_for(field) do
  :plain
    var input = $('#{ form.js_namespace(field) } input')
    input.css('backgroundColor', '#' + input.val());
    input.ColorPicker({
      color: input.val(),
      onShow: function (el) {
        $(el).fadeIn(500);
      	return false;
      },
      onHide: function (el) {
      	$(el).fadeOut(500);
        return false;
      },
      onChange: function (hsb, hex, rgb) {
        input.val(hex);
        input.css('backgroundColor', '#' + hex);
      }
    });
>>>>>>> 41f1af69
<|MERGE_RESOLUTION|>--- conflicted
+++ resolved
@@ -1,31 +1,3 @@
-<<<<<<< HEAD
-= form.send field.view_helper, field.method_name, field.html_attributes.reverse_merge({:style => "background-color: #{field.color}"})
-
-= javascript_include_tag asset_path 'rails_admin/jquery.colorpicker.js'
-= stylesheet_link_tag asset_path 'rails_admin/jquery.colorpicker.css'
-
-= javascript_tag do
-  :plain
-    jQuery(function($) {
-      var input = $('##{ field.dom_id }')
-      input.css('backgroundColor', '#' + input.val());
-      input.ColorPicker({
-        color: input.val(),
-        onShow: function (el) {
-          $(el).fadeIn(500);
-        	return false;
-        },
-        onHide: function (el) {
-        	$(el).fadeOut(500);
-          return false;
-        },
-        onChange: function (hsb, hex, rgb) {
-          input.val(hex);
-          input.css('backgroundColor', '#' + hex);
-        }
-      });
-    });
-=======
 = form.send field.view_helper, field.method_name, field.html_attributes.reverse_merge({:style => "background-color: #{field.color}"})
 
 = javascript_include_tag asset_path 'rails_admin/jquery.colorpicker.js'
@@ -48,5 +20,4 @@
         input.val(hex);
         input.css('backgroundColor', '#' + hex);
       }
-    });
->>>>>>> 41f1af69
+    });