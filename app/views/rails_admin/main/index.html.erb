<% head_style "rails_admin/list" %>
<% head_style "rails_admin/dashboard" %>
<% head_style "rails_admin/ra.timeline.css" %>
<% head_javascript "rails_admin/application.js" %>
<% head_javascript "rails_admin/ra.timeline.js" %>
        <div class="ra-block">
          <div class="ui-widget-header clearfix">
            <%= @page_name %>
          </div>
          <div class="ra-block-content">
<%= render(:partial => 'layouts/rails_admin/flash', :locals => {:flash => flash}) -%>
<<<<<<< HEAD
            <table class="grid">
              <thead>
                <tr>
                  <th id="modelNameHeader"><%= t "admin.dashboard.model_name" %></th>
                  <th><%= t "admin.dashboard.last_used" %></th>
                  <th><%= t "admin.dashboard.records" %></th>
                  <th><%= t "admin.dashboard.modify" %></th>
=======
        <div id="contentMain">
          <table class="grid">
            <thead>
              <tr>
                <th id="modelNameHeader"><%= t "admin.dashboard.model_name" %></th>
                <th><%= t "admin.dashboard.last_used" %></th>
                <th><%= t "admin.dashboard.records" %></th>
                <th><%= t "admin.dashboard.modify" %></th>
              </tr>
            </thead>
          <tbody>
            <% @abstract_models.each do |abstract_model| %>
              <% if authorized? :list, abstract_model %>
                <tr class="<%= cycle 'odd', 'even' %>">
                  <td class="modelNameRow">
                    <%= link_to(RailsAdmin.config(abstract_model).label, rails_admin_list_path(:model_name => abstract_model.to_param), :class => "show") %>
                  </td>
                  <td>
                  <% if (last_used = @most_recent_changes[abstract_model.pretty_name]) %>
                  <%= time_ago_in_words last_used %> <%= t "admin.dashboard.ago" %>
                  <% end %>
                  </td>
                  <td>
                    <div class="scale">
                      <% percent = @count[abstract_model.pretty_name] * 100 / @max unless @max == 0 %>
                      <% percent = 1 if percent.nil? %>
                      <div class="bar <%= get_indicator(percent)%>" style="width:<%= percent %>%;"></div>
                    </div>
                  </td>
                  <td>
                    <% if authorized? :new, abstract_model %>
                      <%= link_to(t("admin.dashboard.add_new"), rails_admin_new_path(:model_name => abstract_model.to_param), :class => "add") %> |
                    <% end %>
                    <%= link_to(t("admin.dashboard.show"), rails_admin_list_path(:model_name => abstract_model.to_param), :class => "show") %>
                  </td>
>>>>>>> eda21770
                </tr>
              </thead>
              <tbody>
                <% @abstract_models.each do |abstract_model| %>
                  <% if authorized? :list, abstract_model %>
                    <tr class="<%= cycle 'odd', 'even' %>">
                      <td class="modelNameRow">
                        <%= link_to(RailsAdmin.config(abstract_model).list.label, rails_admin_list_path(:model_name => abstract_model.to_param), :class => "show") %>
                      </td>
                      <td>
                      <% if (last_used = @most_recent_changes[abstract_model.pretty_name]) %>
                      <%= time_ago_in_words last_used %> <%= t "admin.dashboard.ago" %>
                      <% end %>
                      </td>
                      <td>
                        <div class="scale">
                          <% percent = @count[abstract_model.pretty_name] * 100 / @max unless @max == 0 %>
                          <% percent = 1 if percent.nil? %>
                          <div class="bar <%= get_indicator(percent)%>" style="width:<%= percent %>%;"></div>
                        </div>
                      </td>
                      <td>
                        <% if authorized? :new, abstract_model %>
                          <%= link_to(t("admin.dashboard.add_new"), rails_admin_new_path(:model_name => abstract_model.to_param), :class => "add") %>|<%= link_to(t("admin.dashboard.show"), rails_admin_list_path(:model_name => abstract_model.to_param), :class => "show") %>
                        <% end %>
                      </td>
                    </tr>
                  <% end %>
                <% end %>
              </tbody>
            </table>
          </div>
        </div>
        <div class="ra-block">
          <div class="ui-widget-header">
            <%= t("admin.history.name") %>
          </div>
          <div class="ra-block-content">
            <div id="timeline"></div>
            <div style="margin-top: 10px;" id="listingHistory" class="block list">
    <%= render(:partial => 'history', :locals => {:month => Time.now.month, :year => Time.now.year, :history => @history}) -%>
            </div>
            <%= javascript_tag do %>
              $j(document).ready(function($){
                var cache = {};
                 $("#timeline").timeline({
                   url: "/admin/history/slider",
                   monthChanged: function(month, year) {
                     if (cache[year] && cache[year][month]) {
                       $("#listingHistory").html(cache[year][month]);
                     } else {
                       $j("#listingHistory").load(
                         "/admin/history/list",
                         { month: month, year: year },
                         function(response, status, xhr) {
                           if (!cache[year]) { cache[year] = {}; }
                           cache[year][month] = response;
                         }
                       );
                     }
                   },
                   monthNames: <%= ActiveSupport::JSON.encode(month_names).html_safe %>
                 });
              });
            <% end %>
          </div>
        </div><|MERGE_RESOLUTION|>--- conflicted
+++ resolved
@@ -9,7 +9,6 @@
           </div>
           <div class="ra-block-content">
 <%= render(:partial => 'layouts/rails_admin/flash', :locals => {:flash => flash}) -%>
-<<<<<<< HEAD
             <table class="grid">
               <thead>
                 <tr>
@@ -17,43 +16,6 @@
                   <th><%= t "admin.dashboard.last_used" %></th>
                   <th><%= t "admin.dashboard.records" %></th>
                   <th><%= t "admin.dashboard.modify" %></th>
-=======
-        <div id="contentMain">
-          <table class="grid">
-            <thead>
-              <tr>
-                <th id="modelNameHeader"><%= t "admin.dashboard.model_name" %></th>
-                <th><%= t "admin.dashboard.last_used" %></th>
-                <th><%= t "admin.dashboard.records" %></th>
-                <th><%= t "admin.dashboard.modify" %></th>
-              </tr>
-            </thead>
-          <tbody>
-            <% @abstract_models.each do |abstract_model| %>
-              <% if authorized? :list, abstract_model %>
-                <tr class="<%= cycle 'odd', 'even' %>">
-                  <td class="modelNameRow">
-                    <%= link_to(RailsAdmin.config(abstract_model).label, rails_admin_list_path(:model_name => abstract_model.to_param), :class => "show") %>
-                  </td>
-                  <td>
-                  <% if (last_used = @most_recent_changes[abstract_model.pretty_name]) %>
-                  <%= time_ago_in_words last_used %> <%= t "admin.dashboard.ago" %>
-                  <% end %>
-                  </td>
-                  <td>
-                    <div class="scale">
-                      <% percent = @count[abstract_model.pretty_name] * 100 / @max unless @max == 0 %>
-                      <% percent = 1 if percent.nil? %>
-                      <div class="bar <%= get_indicator(percent)%>" style="width:<%= percent %>%;"></div>
-                    </div>
-                  </td>
-                  <td>
-                    <% if authorized? :new, abstract_model %>
-                      <%= link_to(t("admin.dashboard.add_new"), rails_admin_new_path(:model_name => abstract_model.to_param), :class => "add") %> |
-                    <% end %>
-                    <%= link_to(t("admin.dashboard.show"), rails_admin_list_path(:model_name => abstract_model.to_param), :class => "show") %>
-                  </td>
->>>>>>> eda21770
                 </tr>
               </thead>
               <tbody>
@@ -61,7 +23,7 @@
                   <% if authorized? :list, abstract_model %>
                     <tr class="<%= cycle 'odd', 'even' %>">
                       <td class="modelNameRow">
-                        <%= link_to(RailsAdmin.config(abstract_model).list.label, rails_admin_list_path(:model_name => abstract_model.to_param), :class => "show") %>
+                        <%= link_to(RailsAdmin.config(abstract_model).label, rails_admin_list_path(:model_name => abstract_model.to_param), :class => "show") %>
                       </td>
                       <td>
                       <% if (last_used = @most_recent_changes[abstract_model.pretty_name]) %>
