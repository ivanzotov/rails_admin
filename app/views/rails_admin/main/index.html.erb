--- conflicted
+++ resolved
@@ -40,33 +40,7 @@
 
           <div class="section">
             <h2><%= t("admin.history.name") %></h2>
-<<<<<<< HEAD
             <div id="timeline"></div>
-=======
-            <div id="timeline">
-              <a href="javascript:void(0)" id="arrowLeft" ref="-1"><%= image_tag("rails_admin/arrow_left.png", :alt=>"Left")%></a>
-              <div id="timelineSlider">
-                <% max = @history[0].number %>
-                <% @history.each{|t| max = t.number if t.number > max} %>
-                <ul>
-                  <% @history.each do |t| %>
-                  <% percent = (t.number * 100) / max unless max == 0 %>
-                  <% indicator_type = get_indicator(percent)%>
-                  <li>
-                    <% month_names = t("date.month_names", :locale => :en) if (month_names = t("date.month_names")) =~ /translation/ %>
-                    <span><%= month_names[t.month] %> <%= t.year %></span>
-                    <span class="bars">
-                      <span class="indicator <%= indicator_type %>" style="height:<%= percent %>%"></span>
-                    </span>
-                  </li>
-                  <% end %>
-                </ul>
-                <div id="handler"><%= image_tag("rails_admin/handler.png")%></div>
-              </div>
-
-              <a href="javascript:void(0)" id="arrowRight" ref="1"><%= image_tag("rails_admin/arrow_right.png", :alt=>"Right")%></a>
-            </div>
->>>>>>> 80e62a25
             <div id="listingHistory">
 <%= render(:partial => 'history', :locals => {:month => Time.now.month, :year => Time.now.year, :history => @history}) -%>
             </div>
