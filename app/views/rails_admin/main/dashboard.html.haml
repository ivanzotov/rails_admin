--- conflicted
+++ resolved
@@ -38,38 +38,6 @@
                     = action_icon(new_path, :add, t("admin.dashboard.add_new"))
                   - history_path = history_model_path(:model_name => abstract_model.to_param)
                   = action_icon(history_path, :calendar, t("admin.history.name"))
-<<<<<<< HEAD
-
-#block-tables.block
-  .content
-    %h2.title= t("admin.history.name")
-    .inner
-      #timeline
-      #listingHistory
-        = render(:partial => 'history', :locals => {:month => Time.now.month, :year => Time.now.year, :history => @history})
-      :javascript
-        $j(document).ready(function($) {
-          var cache = {};
-           $("#timeline").timeline({
-             url: "#{ history_slider_path }",
-             monthChanged: function(month, year) {
-               if (cache[year] && cache[year][month]) {
-                 $("#listingHistory").html(cache[year][month]);
-               } else {
-                 $j("#listingHistory").load(
-                   "#{ history_list_path }",
-                   { month: month, year: year },
-                   function(response, status, xhr) {
-                     if (!cache[year]) { cache[year] = {}; }
-                     cache[year][month] = response;
-                   }
-                 );
-               }
-             },
-             monthNames: #{ActiveSupport::JSON.encode(month_names).html_safe}
-           });
-        });
-=======
 - if authorized? :see_history
   #block-tables.block
     .content
@@ -89,7 +57,7 @@
                     $("#listingHistory").html(cache[year][month]);
                   } else {
                     $j("#listingHistory").load(
-                      "#{ rails_admin_history_list_path }",
+                      "#{ history_list_path }",
                       { month: month, year: year },
                       function(response, status, xhr) {
                         if (!cache[year]) { cache[year] = {}; }
@@ -100,5 +68,4 @@
                 },
                 monthNames: #{ActiveSupport::JSON.encode(month_names).html_safe}
               });
-            });
->>>>>>> cc2ae990
+            });