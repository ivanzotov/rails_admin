<%
  type_collection = field.polymorphic_type_collection
  type_column = field.association[:options][:foreign_type]

  if params[form.object_name]
    selected_type = params[form.object_name][type_column]
    collection = field.associated_collection(selected_type)
  else
    selected_type = field.bindings[:object].send(type_column)
    collection = field.associated_collection(selected_type)
  end

  selected = field.selected(params)
%>
              <div class="field <%= "#{form.object_name}_#{field.name}" %>">
                <%= form.label field.name, field.label %>
                <%= form.select type_column, type_collection, {:include_blank => true, :selected => selected_type}, :class => "#{field.has_errors? ? "errorField" : nil}" %>
                <%= form.select field.name, collection, {:include_blank => true, :selected => selected}, :class => "#{field.has_errors? ? "errorField" : nil}", :style => "margin-left:10px;" %>
                <% if field.has_errors? %>
                <span class="errorMessage"><%= "#{field.label } #{field.errors.first}" %></span>
                <% end %>
                <p class="help"><%= field.help %></p>
                <%= javascript_tag do %>
                  $j(document).ready(function($) {
                    var urls = <%= field.polymorphic_type_urls.to_json.html_safe %>;
<<<<<<< HEAD
                    $("#<%= "#{form.object_name}_#{type_column}" %>").bind("change", function(e){
                      if ("" == $(this).val()) {
                        $("#<%= "#{form.object_name}_#{field.name}" %>").html('<option value=""></option>');  
=======
                    $("#<%= "#{model_name}_#{type_column}" %>").bind("change", function(e) {
                      if ("" == $(this).val()) {
                        $("#<%= "#{model_name}_#{field.name}" %>").html('<option value=""></option>');
>>>>>>> b336e603
                      } else {
                        $.ajax({
                          url: urls[$(this).val()],
                          data: { compact: true },
                          beforeSend: function(xhr) {
                            xhr.setRequestHeader("Accept", "application/json");
                          },
                          success: function(data, status, xhr) {
                            var html = '<option></option>';
                            $(data).each(function(i, el) {
                              html += '<option value="' + el.id + '">' + el.label + '</option>';
                            });
                            $("#<%= "#{form.object_name}_#{field.name}" %>").html(html);
                          }
                        });
                      }
                    });
                  });
                <% end %>
              </div><|MERGE_RESOLUTION|>--- conflicted
+++ resolved
@@ -23,15 +23,9 @@
                 <%= javascript_tag do %>
                   $j(document).ready(function($) {
                     var urls = <%= field.polymorphic_type_urls.to_json.html_safe %>;
-<<<<<<< HEAD
                     $("#<%= "#{form.object_name}_#{type_column}" %>").bind("change", function(e){
                       if ("" == $(this).val()) {
                         $("#<%= "#{form.object_name}_#{field.name}" %>").html('<option value=""></option>');  
-=======
-                    $("#<%= "#{model_name}_#{type_column}" %>").bind("change", function(e) {
-                      if ("" == $(this).val()) {
-                        $("#<%= "#{model_name}_#{field.name}" %>").html('<option value=""></option>');
->>>>>>> b336e603
                       } else {
                         $.ajax({
                           url: urls[$(this).val()],
