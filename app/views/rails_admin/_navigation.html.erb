<%
  max_visible_tabs = 5
%>
      <ul id="nav">
        <li <%if @page_type == "dashboard" %>id="active"<% end %>><%= link_to("Dashboard", rails_admin_dashboard_path) %></li>
<<<<<<< HEAD
<% @abstract_models[0..5].each do |abstract_model| %>
        <li <%if @page_type == abstract_model.pretty_name.downcase %>id="active"<% end %>><%= link_to(abstract_model.pretty_name, rails_admin_list_path(:model_name => abstract_model.to_param)) %></li>
<% end %>
<% if @abstract_models.size > 5 %>
        <li id="more">
        	<a href="#">&raquo;</a>
          <ul>
          <% @abstract_models[6..@abstract_models.size].each do |abstract_model| %>
=======
<% @abstract_models[0..max_visible_tabs-1].each do |abstract_model| %>
        <li <%if @page_type == abstract_model.pretty_name.downcase %>id="active"<% end %>><%= link_to(abstract_model.pretty_name, rails_admin_list_path(:model_name => abstract_model.to_param)) %></li>
<% end %>
<% if @abstract_models.size > max_visible_tabs-1%>
        <li id="more">
        	<a href="#">&raquo;</a>
          <ul>
          <% @abstract_models[max_visible_tabs..@abstract_models.size].each do |abstract_model| %>
>>>>>>> 1c237e45
          <li <%if @page_type == abstract_model.pretty_name.downcase %>id="active"<% end %>><%= link_to(abstract_model.pretty_name, rails_admin_list_path(:model_name => abstract_model.to_param)) %></li>
          <% end %>
          </ul>
        </li>
<% end %>
      </ul><|MERGE_RESOLUTION|>--- conflicted
+++ resolved
@@ -3,16 +3,6 @@
 %>
       <ul id="nav">
         <li <%if @page_type == "dashboard" %>id="active"<% end %>><%= link_to("Dashboard", rails_admin_dashboard_path) %></li>
-<<<<<<< HEAD
-<% @abstract_models[0..5].each do |abstract_model| %>
-        <li <%if @page_type == abstract_model.pretty_name.downcase %>id="active"<% end %>><%= link_to(abstract_model.pretty_name, rails_admin_list_path(:model_name => abstract_model.to_param)) %></li>
-<% end %>
-<% if @abstract_models.size > 5 %>
-        <li id="more">
-        	<a href="#">&raquo;</a>
-          <ul>
-          <% @abstract_models[6..@abstract_models.size].each do |abstract_model| %>
-=======
 <% @abstract_models[0..max_visible_tabs-1].each do |abstract_model| %>
         <li <%if @page_type == abstract_model.pretty_name.downcase %>id="active"<% end %>><%= link_to(abstract_model.pretty_name, rails_admin_list_path(:model_name => abstract_model.to_param)) %></li>
 <% end %>
@@ -21,7 +11,6 @@
         	<a href="#">&raquo;</a>
           <ul>
           <% @abstract_models[max_visible_tabs..@abstract_models.size].each do |abstract_model| %>
->>>>>>> 1c237e45
           <li <%if @page_type == abstract_model.pretty_name.downcase %>id="active"<% end %>><%= link_to(abstract_model.pretty_name, rails_admin_list_path(:model_name => abstract_model.to_param)) %></li>
           <% end %>
           </ul>
