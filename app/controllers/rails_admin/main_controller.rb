module RailsAdmin
  class MainController < RailsAdmin::ApplicationController
    before_filter :get_model, :except => [:index]
    before_filter :get_object, :only => [:edit, :update, :delete, :destroy]
    before_filter :get_bulk_objects, :only => [:bulk_delete, :bulk_destroy]
    before_filter :get_attributes, :only => [:create, :update]
    before_filter :check_for_cancel, :only => [:create, :update, :destroy, :bulk_destroy]

    def index
      @page_name = t("admin.dashboard.pagename")
      @page_type = "dashboard"

      @history = AbstractHistory.history_latest_summaries
      # history listing with ref = 0 and section = 4
      @historyListing, @current_month = AbstractHistory.history_for_month(0, 4)

      @abstract_models = RailsAdmin::AbstractModel.all

      @most_recent_changes = {}
      @count = {}
      @max = 0
      @abstract_models.each do |t|
        current_count = t.count
        @max = current_count > @max ? current_count : @max
        @count[t.pretty_name] = current_count
        @most_recent_changes[t.pretty_name] = AbstractHistory.most_recent_history(t.pretty_name).last.try(:updated_at)
      end

      render :layout => 'rails_admin/dashboard'
    end

    def list
      list_entries
      @xhr = request.xhr?
      visible = lambda { @model_config.list.visible_fields.map {|f| f.name } }
      respond_to do |format|
        format.html { render :layout => @xhr ? false : 'rails_admin/list' }
        format.json { render :json => @objects.to_json(:only => visible.call) }
        format.xml { render :xml => @objects.to_json(:only => visible.call) }
      end
    end

    def new
      @object = @abstract_model.new
      @page_name = t("admin.actions.create").capitalize + " " + @model_config.create.label.downcase
      @page_type = @abstract_model.pretty_name.downcase
      render :layout => 'rails_admin/form'
    end

    def create
      @modified_assoc = []
      @object = @abstract_model.new
      @object.attributes = @attributes
      @object.associations = params[:associations]
      @page_name = t("admin.actions.create").capitalize + " " + @model_config.create.label.downcase
      @page_type = @abstract_model.pretty_name.downcase

      if @object.save
        AbstractHistory.create_history_item("Created #{@model_config.bind(:object, @object).list.object_label}", @object, @abstract_model, _current_user)
        redirect_to_on_success
      else
        render_error
      end
    end

    def edit
      @page_name = t("admin.actions.update").capitalize + " " + @model_config.update.label.downcase
      @page_type = @abstract_model.pretty_name.downcase
      render :layout => 'rails_admin/form'
    end

    def update
      @cached_assocations_hash = associations_hash
      @modified_assoc = []

      @page_name = t("admin.actions.update").capitalize + " " + @model_config.update.label.downcase
      @page_type = @abstract_model.pretty_name.downcase

      @old_object = @object.clone

      @object.attributes = @attributes
      @object.associations = params[:associations]

      if @object.save
        AbstractHistory.create_update_history @abstract_model, @object, @cached_assocations_hash, associations_hash, @modified_assoc, @old_object, _current_user
        redirect_to_on_success
      else
        render_error :edit
      end
    end

    def delete
      @page_name = t("admin.actions.delete").capitalize + " " + @model_config.list.label.downcase
      @page_type = @abstract_model.pretty_name.downcase

      render :layout => 'rails_admin/delete'
    end

    def destroy
      @object = @object.destroy
      flash[:notice] = t("admin.delete.flash_confirmation", :name => @model_config.list.label)

      AbstractHistory.create_history_item("Destroyed #{@model_config.bind(:object, @object).list.object_label}", @object, @abstract_model, _current_user)

      redirect_to rails_admin_list_path(:model_name => @abstract_model.to_param)
    end

    def bulk_delete
      @page_name = t("admin.actions.delete").capitalize + " " + @model_config.list.label.downcase
      @page_type = @abstract_model.pretty_name.downcase

      render :layout => 'rails_admin/delete'
    end

    def bulk_destroy
      @destroyed_objects = @abstract_model.destroy(params[:bulk_ids])

      @destroyed_objects.each do |object|
<<<<<<< HEAD
        message = "Destroyed #{@model_config.list.visit(:object => object).object_label}"
        create_history_item(message, object, @abstract_model)
=======
        message = "Destroyed #{@model_config.bind(:object, object).list.object_label}"
        AbstractHistory.create_history_item(message, object, @abstract_model, _current_user)
>>>>>>> 0b6b98fb
      end

      redirect_to rails_admin_list_path(:model_name => @abstract_model.to_param)
    end

<<<<<<< HEAD
    def history
      ref = params[:ref].to_i

      if ref.nil? or ref > 0
        not_found
      else
        current_diff = -5 * ref
        start_month = (5 + current_diff).month.ago.month
        start_year = (5 + current_diff).month.ago.year
        stop_month = (current_diff).month.ago.month
        stop_year = (current_diff).month.ago.year

        render :json => History.get_history_for_dates(start_month, stop_month, start_year, stop_year)
      end
    end

    def get_history
      if params[:ref].nil? or params[:section].nil?
        not_found
      else
        @history, @current_month = History.get_history_for_month(params[:ref], params[:section])
        render :template => 'rails_admin/main/history'
      end
    end

    def show_history
      @page_type = @abstract_model.pretty_name.downcase
      @page_name = t("admin.history.page_name", :name => @model_config.list.label)
      @general = true

      options = {}
      options[:order] = "created_at DESC"
      options[:conditions] = []
      options[:conditions] << conditions = "#{History.connection.quote_column_name(:table)} = ?"
      options[:conditions] << @abstract_model.pretty_name

      if params[:id]
        get_object
        @page_name = t("admin.history.page_name", :name => @model_config.list.visit(:object => @object).object_label)
        options[:conditions][0] += " and #{History.connection.quote_column_name(:item)} = ?"
        options[:conditions] << params[:id]
        @general = false
      end

      if params[:query]
        options[:conditions][0] += " and (#{History.connection.quote_column_name(:message)} LIKE ? or #{History.connection.quote_column_name(:username)} LIKE ?)"
        options[:conditions] << "%#{params["query"]}%"
        options[:conditions] << "%#{params["query"]}%"
      end

      if params["sort"]
        options.delete(:order)
        if params["sort_reverse"] == "true"
          options[:order] = "#{params["sort"]} desc"
        else
          options[:order] = params["sort"]
        end
      end

      @history = History.find(:all, options)

      if @general and not params[:all]
        @current_page = (params[:page] || 1).to_i
        options.merge!(:page => @current_page, :per_page => 20)
        @page_count, @history = History.paginated(options)
      end

      render :layout => request.xhr? ? false : 'rails_admin/list'
    end

=======
>>>>>>> 0b6b98fb
    def handle_error(e)
      if RailsAdmin::AuthenticationNotConfigured === e
        Rails.logger.error e.message
        Rails.logger.error e.backtrace.join("\n")

        @error = e
        render 'authentication_not_setup', :status => 401
      else
        super
      end
    end

    private

<<<<<<< HEAD
    def get_model
      model_name = to_model_name(params[:model_name])
      @abstract_model = RailsAdmin::AbstractModel.new(model_name)
      @model_config = RailsAdmin.config(@abstract_model)
      not_found if @model_config.excluded?
      @properties = @abstract_model.properties
    end

    def get_object
      @object = @abstract_model.get(params[:id])
      not_found unless @object
    end

=======
>>>>>>> 0b6b98fb
    def get_bulk_objects
      @bulk_ids = params[:bulk_ids]
      @bulk_objects = @abstract_model.get_bulk(@bulk_ids)
      not_found unless @bulk_objects
    end

    def get_sort_hash
      sort = params[:sort]
      sort ? {:sort => sort} : {}
    end

    def get_sort_reverse_hash
      sort_reverse = params[:sort_reverse]
      sort_reverse ? {:sort_reverse => sort_reverse == "true"} : {}
    end

    def get_query_hash(options)
      query = params[:query]
      return {} unless query
      statements = []
      values = []
      conditions = options[:conditions] || [""]
      table_name = @abstract_model.model.table_name

      @properties.select{|property| property[:type] == :string}.each do |property|
        statements << "(#{table_name}.#{property[:name]} LIKE ?)"
        values << "%#{query}%"
      end

      conditions[0] += " AND " unless conditions == [""]
      conditions[0] += statements.join(" OR ")
      conditions += values
      conditions != [""] ? {:conditions => conditions} : {}
    end

    def get_filter_hash(options)
      filter = params[:filter]
      return {} unless filter
      statements = []
      values = []
      conditions = options[:conditions] || [""]
      table_name = @abstract_model.model.table_name

      filter.each_pair do |key, value|
        @properties.select{|property| property[:type] == :boolean && property[:name] == key.to_sym}.each do |property|
          statements << "(#{table_name}.#{key} = ?)"
          values << (value == "true")
        end
      end

      conditions[0] += " AND " unless conditions == [""]
      conditions[0] += statements.join(" AND ")
      conditions += values
      conditions != [""] ? {:conditions => conditions} : {}
    end

    def get_attributes
      @attributes = params[@abstract_model.to_param] || {}
      @attributes.each do |key, value|
        # Deserialize the attribute if attribute is serialized
        if @abstract_model.model.serialized_attributes.keys.include?(key)
          @attributes[key] = YAML::load(value)
        end
        # Delete fields that are blank
        @attributes[key] = nil if value.blank?
      end
    end

    def redirect_to_on_success
      param = @abstract_model.to_param
      pretty_name = @model_config.update.label
      action = params[:action]

      if params[:_add_another]
        flash[:notice] = t("admin.flash.successful", :name => pretty_name, :action => t("admin.actions.#{action}d"))
        redirect_to rails_admin_new_path(:model_name => param)
      elsif params[:_add_edit]
        flash[:notice] = t("admin.flash.successful", :name => pretty_name, :action => t("admin.actions.#{action}d"))
        redirect_to rails_admin_edit_path(:model_name => param, :id => @object.id)
      else
        flash[:notice] = t("admin.flash.successful", :name => pretty_name, :action => t("admin.actions.#{action}d"))
        redirect_to rails_admin_list_path(:model_name => param)
      end
    end

<<<<<<< HEAD
    # TODO: Move this logic to the History class?
    def check_history
      action = params[:action]
      message = []

      case action
      when "create"
        message << "#{action.capitalize}d #{@model_config.list.visit(:object => @object).object_label}"
      when "update"
        # determine which fields changed ???
        changed_property_list = []
        @properties = @abstract_model.properties.reject{|property| RailsAdmin::History::IGNORED_ATTRS.include?(property[:name])}

        @properties.each do |property|
          property_name = property[:name].to_param
          if @old_object.send(property_name) != @object.send(property_name)
            changed_property_list << property_name
          end
        end

        @abstract_model.associations.each do |t|
          assoc = changed_property_list.index(t[:child_key].to_param)
          if assoc
            changed_property_list[assoc] = "associated #{t[:pretty_name]}"
          end
        end

        # Determine if any associations were added or removed
        associations_hash.each do |key, current|
          removed_ids = (@cached_assocations_hash[key] - current).map{|m| '#' + m.to_s}
          added_ids = (current - @cached_assocations_hash[key]).map{|m| '#' + m.to_s}
          if removed_ids.any?
            message << "Removed #{key.to_s.capitalize} #{removed_ids.join(', ')} associations"
          end
          if added_ids.any?
            message << "Added #{key.to_s.capitalize} #{added_ids.join(', ')} associations"
          end
        end

        @modified_assoc.uniq.each do |t|
          changed_property_list << "associated #{t}"
        end

        if not changed_property_list.empty?
          message << "Changed #{changed_property_list.join(", ")}"
        end
      when "destroy"
        message << "Destroyed #{@model_config.list.visit(:object => @object).object_label}"
      end

      create_history_item(message, @object, @abstract_model) unless message.empty?
    end

    def create_history_item(message, object, abstract_model)
      message = message.join(', ') if message.is_a? Array
      date = Time.now
      History.create(
        :message => message,
        :item => object.id,
        :table => abstract_model.pretty_name,
        :username => _current_user ? _current_user.email : "",
        :month => date.month,
        :year => date.year
      )
    end

=======
>>>>>>> 0b6b98fb
    def render_error whereto = :new
      action = params[:action]
      flash.now[:error] = t("admin.flash.error", :name => @model_config.update.label, :action => t("admin.actions.#{action}d"))
      render whereto, :layout => 'rails_admin/form'
    end

    def check_for_cancel
      if params[:_continue]
        flash[:notice] = t("admin.flash.noaction")
        redirect_to rails_admin_list_path(:model_name => @abstract_model.to_param)
      end
    end

    def list_entries(other = {})
      options = {}
      options.merge!(get_sort_hash)
      options.merge!(get_sort_reverse_hash)
      options.merge!(get_query_hash(options))
      options.merge!(get_filter_hash(options))
      per_page = @model_config.list.items_per_page

      # external filter
      options.merge!(other)

      associations = @model_config.list.visible_fields.select {|f| f.association? }.map {|f| f.association[:name] }
      options.merge!(:include => associations) unless associations.empty?

      if params[:all]
        options.merge!(:limit => per_page * 2)
        @objects = @abstract_model.all(options).reverse
      else
        @current_page = (params[:page] || 1).to_i
        options.merge!(:page => @current_page, :per_page => per_page)
        @page_count, @objects = @abstract_model.paginated(options)
        options.delete(:page)
        options.delete(:per_page)
        options.delete(:offset)
        options.delete(:limit)
      end

      @record_count = @abstract_model.count(options)

      @page_type = @abstract_model.pretty_name.downcase
      @page_name = t("admin.list.select", :name => @model_config.list.label.downcase)
    end

    def associations_hash
      associations = {}
      @abstract_model.associations.each do |association|
        if [:has_many, :has_and_belongs_to_many].include?(association[:type])
          records = Array(@object.send(association[:name]))
          associations[association[:name]] = records.collect(&:id)
        end
      end
      associations
    end

  end
end<|MERGE_RESOLUTION|>--- conflicted
+++ resolved
@@ -56,7 +56,7 @@
       @page_type = @abstract_model.pretty_name.downcase
 
       if @object.save
-        AbstractHistory.create_history_item("Created #{@model_config.bind(:object, @object).list.object_label}", @object, @abstract_model, _current_user)
+        AbstractHistory.create_history_item("Created #{@model_config.list.visit(:object => @object).object_label}", @object, @abstract_model, _current_user)
         redirect_to_on_success
       else
         render_error
@@ -100,7 +100,7 @@
       @object = @object.destroy
       flash[:notice] = t("admin.delete.flash_confirmation", :name => @model_config.list.label)
 
-      AbstractHistory.create_history_item("Destroyed #{@model_config.bind(:object, @object).list.object_label}", @object, @abstract_model, _current_user)
+      AbstractHistory.create_history_item("Destroyed #{@model_config.list.visit(:object => @object).object_label}", @object, @abstract_model, _current_user)
 
       redirect_to rails_admin_list_path(:model_name => @abstract_model.to_param)
     end
@@ -116,91 +116,13 @@
       @destroyed_objects = @abstract_model.destroy(params[:bulk_ids])
 
       @destroyed_objects.each do |object|
-<<<<<<< HEAD
         message = "Destroyed #{@model_config.list.visit(:object => object).object_label}"
-        create_history_item(message, object, @abstract_model)
-=======
-        message = "Destroyed #{@model_config.bind(:object, object).list.object_label}"
         AbstractHistory.create_history_item(message, object, @abstract_model, _current_user)
->>>>>>> 0b6b98fb
       end
 
       redirect_to rails_admin_list_path(:model_name => @abstract_model.to_param)
     end
 
-<<<<<<< HEAD
-    def history
-      ref = params[:ref].to_i
-
-      if ref.nil? or ref > 0
-        not_found
-      else
-        current_diff = -5 * ref
-        start_month = (5 + current_diff).month.ago.month
-        start_year = (5 + current_diff).month.ago.year
-        stop_month = (current_diff).month.ago.month
-        stop_year = (current_diff).month.ago.year
-
-        render :json => History.get_history_for_dates(start_month, stop_month, start_year, stop_year)
-      end
-    end
-
-    def get_history
-      if params[:ref].nil? or params[:section].nil?
-        not_found
-      else
-        @history, @current_month = History.get_history_for_month(params[:ref], params[:section])
-        render :template => 'rails_admin/main/history'
-      end
-    end
-
-    def show_history
-      @page_type = @abstract_model.pretty_name.downcase
-      @page_name = t("admin.history.page_name", :name => @model_config.list.label)
-      @general = true
-
-      options = {}
-      options[:order] = "created_at DESC"
-      options[:conditions] = []
-      options[:conditions] << conditions = "#{History.connection.quote_column_name(:table)} = ?"
-      options[:conditions] << @abstract_model.pretty_name
-
-      if params[:id]
-        get_object
-        @page_name = t("admin.history.page_name", :name => @model_config.list.visit(:object => @object).object_label)
-        options[:conditions][0] += " and #{History.connection.quote_column_name(:item)} = ?"
-        options[:conditions] << params[:id]
-        @general = false
-      end
-
-      if params[:query]
-        options[:conditions][0] += " and (#{History.connection.quote_column_name(:message)} LIKE ? or #{History.connection.quote_column_name(:username)} LIKE ?)"
-        options[:conditions] << "%#{params["query"]}%"
-        options[:conditions] << "%#{params["query"]}%"
-      end
-
-      if params["sort"]
-        options.delete(:order)
-        if params["sort_reverse"] == "true"
-          options[:order] = "#{params["sort"]} desc"
-        else
-          options[:order] = params["sort"]
-        end
-      end
-
-      @history = History.find(:all, options)
-
-      if @general and not params[:all]
-        @current_page = (params[:page] || 1).to_i
-        options.merge!(:page => @current_page, :per_page => 20)
-        @page_count, @history = History.paginated(options)
-      end
-
-      render :layout => request.xhr? ? false : 'rails_admin/list'
-    end
-
-=======
->>>>>>> 0b6b98fb
     def handle_error(e)
       if RailsAdmin::AuthenticationNotConfigured === e
         Rails.logger.error e.message
@@ -215,22 +137,6 @@
 
     private
 
-<<<<<<< HEAD
-    def get_model
-      model_name = to_model_name(params[:model_name])
-      @abstract_model = RailsAdmin::AbstractModel.new(model_name)
-      @model_config = RailsAdmin.config(@abstract_model)
-      not_found if @model_config.excluded?
-      @properties = @abstract_model.properties
-    end
-
-    def get_object
-      @object = @abstract_model.get(params[:id])
-      not_found unless @object
-    end
-
-=======
->>>>>>> 0b6b98fb
     def get_bulk_objects
       @bulk_ids = params[:bulk_ids]
       @bulk_objects = @abstract_model.get_bulk(@bulk_ids)
@@ -316,75 +222,6 @@
       end
     end
 
-<<<<<<< HEAD
-    # TODO: Move this logic to the History class?
-    def check_history
-      action = params[:action]
-      message = []
-
-      case action
-      when "create"
-        message << "#{action.capitalize}d #{@model_config.list.visit(:object => @object).object_label}"
-      when "update"
-        # determine which fields changed ???
-        changed_property_list = []
-        @properties = @abstract_model.properties.reject{|property| RailsAdmin::History::IGNORED_ATTRS.include?(property[:name])}
-
-        @properties.each do |property|
-          property_name = property[:name].to_param
-          if @old_object.send(property_name) != @object.send(property_name)
-            changed_property_list << property_name
-          end
-        end
-
-        @abstract_model.associations.each do |t|
-          assoc = changed_property_list.index(t[:child_key].to_param)
-          if assoc
-            changed_property_list[assoc] = "associated #{t[:pretty_name]}"
-          end
-        end
-
-        # Determine if any associations were added or removed
-        associations_hash.each do |key, current|
-          removed_ids = (@cached_assocations_hash[key] - current).map{|m| '#' + m.to_s}
-          added_ids = (current - @cached_assocations_hash[key]).map{|m| '#' + m.to_s}
-          if removed_ids.any?
-            message << "Removed #{key.to_s.capitalize} #{removed_ids.join(', ')} associations"
-          end
-          if added_ids.any?
-            message << "Added #{key.to_s.capitalize} #{added_ids.join(', ')} associations"
-          end
-        end
-
-        @modified_assoc.uniq.each do |t|
-          changed_property_list << "associated #{t}"
-        end
-
-        if not changed_property_list.empty?
-          message << "Changed #{changed_property_list.join(", ")}"
-        end
-      when "destroy"
-        message << "Destroyed #{@model_config.list.visit(:object => @object).object_label}"
-      end
-
-      create_history_item(message, @object, @abstract_model) unless message.empty?
-    end
-
-    def create_history_item(message, object, abstract_model)
-      message = message.join(', ') if message.is_a? Array
-      date = Time.now
-      History.create(
-        :message => message,
-        :item => object.id,
-        :table => abstract_model.pretty_name,
-        :username => _current_user ? _current_user.email : "",
-        :month => date.month,
-        :year => date.year
-      )
-    end
-
-=======
->>>>>>> 0b6b98fb
     def render_error whereto = :new
       action = params[:action]
       flash.now[:error] = t("admin.flash.error", :name => @model_config.update.label, :action => t("admin.actions.#{action}d"))
