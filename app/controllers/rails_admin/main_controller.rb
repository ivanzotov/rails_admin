module RailsAdmin
  class MainController < RailsAdmin::ApplicationController
    before_filter :get_model, :except => [:index]
    before_filter :get_object, :only => [:edit, :update, :delete, :destroy]
    before_filter :get_bulk_objects, :only => [:bulk_delete, :bulk_destroy]
    before_filter :get_attributes, :only => [:create, :update]
    before_filter :check_for_cancel, :only => [:create, :update, :destroy, :bulk_destroy]

    def index
      @page_name = t("admin.dashboard.pagename")
      @page_type = "dashboard"

      @history = AbstractHistory.history_latest_summaries
      # history listing with ref = 0 and section = 4
      @historyListing, @current_month = AbstractHistory.history_for_month(0, 4)

      @abstract_models = RailsAdmin::AbstractModel.all

      @most_recent_changes = {}
      @count = {}
      @max = 0
      @abstract_models.each do |t|
        current_count = t.count
        @max = current_count > @max ? current_count : @max
        @count[t.pretty_name] = current_count
        @most_recent_changes[t.pretty_name] = AbstractHistory.most_recent_history(t.pretty_name).last.try(:updated_at)
      end

      render :layout => 'rails_admin/dashboard'
    end

    def list
      list_entries
      @xhr = request.xhr?
      visible = lambda { @model_config.list.visible_fields.map {|f| f.name } }
      respond_to do |format|
        format.html { render :layout => @xhr ? false : 'rails_admin/list' }
        format.json { render :json => @objects.to_json(:only => visible.call) }
        format.xml { render :xml => @objects.to_json(:only => visible.call) }
      end
    end

    def new
      @object = @abstract_model.new
      @page_name = t("admin.actions.create").capitalize + " " + @model_config.create.label.downcase
      @page_type = @abstract_model.pretty_name.downcase
      respond_to do |format|
        format.html { render :layout => 'rails_admin/form' }
        format.js   { render :layout => false }
      end
    end

    def create
      @modified_assoc = []
      @object = @abstract_model.new
      @object.attributes = @attributes
      @object.associations = params[:associations]
      @page_name = t("admin.actions.create").capitalize + " " + @model_config.create.label.downcase
      @page_type = @abstract_model.pretty_name.downcase

<<<<<<< HEAD
      if @object.save
        AbstractHistory.create_history_item("Created #{@model_config.list.with(:object => @object).object_label}", @object, @abstract_model, _current_user)
        redirect_to_on_success
      else
        render_error
=======
      @saved = (@object.save && update_all_associations)
      respond_to do |format|
        format.html do
          @saved ? redirect_to_on_success : render_error
        end
        format.js #do
          #render_error
#          if @saved
#            render :text => "OK"
#          else
#            render :layout => false
#          end
       # end
>>>>>>> 640c3d84
      end
    end

    def edit
      @page_name = t("admin.actions.update").capitalize + " " + @model_config.update.label.downcase
      @page_type = @abstract_model.pretty_name.downcase
      render :layout => 'rails_admin/form'
    end

    def update
      @cached_assocations_hash = associations_hash
      @modified_assoc = []

      @page_name = t("admin.actions.update").capitalize + " " + @model_config.update.label.downcase
      @page_type = @abstract_model.pretty_name.downcase

      @old_object = @object.clone

      @object.attributes = @attributes
      @object.associations = params[:associations]

      if @object.save
        AbstractHistory.create_update_history @abstract_model, @object, @cached_assocations_hash, associations_hash, @modified_assoc, @old_object, _current_user
        redirect_to_on_success
      else
        render_error :edit
      end
    end

    def delete
      @page_name = t("admin.actions.delete").capitalize + " " + @model_config.list.label.downcase
      @page_type = @abstract_model.pretty_name.downcase

      render :layout => 'rails_admin/delete'
    end

    def destroy
      @object = @object.destroy
      flash[:notice] = t("admin.delete.flash_confirmation", :name => @model_config.list.label)

      AbstractHistory.create_history_item("Destroyed #{@model_config.list.with(:object => @object).object_label}", @object, @abstract_model, _current_user)

      redirect_to rails_admin_list_path(:model_name => @abstract_model.to_param)
    end

    def bulk_delete
      @page_name = t("admin.actions.delete").capitalize + " " + @model_config.list.label.downcase
      @page_type = @abstract_model.pretty_name.downcase

      render :layout => 'rails_admin/delete'
    end

    def bulk_destroy
      @destroyed_objects = @abstract_model.destroy(params[:bulk_ids])

      @destroyed_objects.each do |object|
        message = "Destroyed #{@model_config.list.with(:object => object).object_label}"
        AbstractHistory.create_history_item(message, object, @abstract_model, _current_user)
      end

      redirect_to rails_admin_list_path(:model_name => @abstract_model.to_param)
    end

    def handle_error(e)
      if RailsAdmin::AuthenticationNotConfigured === e
        Rails.logger.error e.message
        Rails.logger.error e.backtrace.join("\n")

        @error = e
        render 'authentication_not_setup', :status => 401
      else
        super
      end
    end

    private

    def get_bulk_objects
      @bulk_ids = params[:bulk_ids]
      @bulk_objects = @abstract_model.get_bulk(@bulk_ids)
      not_found unless @bulk_objects
    end

    def get_sort_hash
      sort = params[:sort] || RailsAdmin.config(@abstract_model).list.sort_by
      {:sort => sort}
    end

    def get_sort_reverse_hash
      sort_reverse = if params[:sort]
          params[:sort_reverse] == 'true'
      else
        not RailsAdmin.config(@abstract_model).list.sort_reverse?
      end
      {:sort_reverse => sort_reverse}
    end

    def get_query_hash(options)
      query = params[:query]
      return {} unless query
      statements = []
      values = []
      conditions = options[:conditions] || [""]
      table_name = @abstract_model.model.table_name

      @properties.select{|property| property[:type] == :string}.each do |property|
        statements << "(#{table_name}.#{property[:name]} LIKE ?)"
        values << "%#{query}%"
      end

      conditions[0] += " AND " unless conditions == [""]
      conditions[0] += statements.join(" OR ")
      conditions += values
      conditions != [""] ? {:conditions => conditions} : {}
    end

    def get_filter_hash(options)
      filter = params[:filter]
      return {} unless filter
      statements = []
      values = []
      conditions = options[:conditions] || [""]
      table_name = @abstract_model.model.table_name

      filter.each_pair do |key, value|
        @properties.select{|property| property[:type] == :boolean && property[:name] == key.to_sym}.each do |property|
          statements << "(#{table_name}.#{key} = ?)"
          values << (value == "true")
        end
      end

      conditions[0] += " AND " unless conditions == [""]
      conditions[0] += statements.join(" AND ")
      conditions += values
      conditions != [""] ? {:conditions => conditions} : {}
    end

    def get_attributes
      @attributes = params[@abstract_model.to_param] || {}
      @attributes.each do |key, value|
        # Deserialize the attribute if attribute is serialized
        if @abstract_model.model.serialized_attributes.keys.include?(key)
          @attributes[key] = YAML::load(value)
        end
        # Delete fields that are blank
        @attributes[key] = nil if value.blank?
      end
    end

    def redirect_to_on_success
      param = @abstract_model.to_param
      pretty_name = @model_config.update.label
      action = params[:action]

      if params[:_add_another]
        flash[:notice] = t("admin.flash.successful", :name => pretty_name, :action => t("admin.actions.#{action}d"))
        redirect_to rails_admin_new_path(:model_name => param)
      elsif params[:_add_edit]
        flash[:notice] = t("admin.flash.successful", :name => pretty_name, :action => t("admin.actions.#{action}d"))
        redirect_to rails_admin_edit_path(:model_name => param, :id => @object.id)
      else
        flash[:notice] = t("admin.flash.successful", :name => pretty_name, :action => t("admin.actions.#{action}d"))
        redirect_to rails_admin_list_path(:model_name => param)
      end
    end

    def render_error whereto = :new
      action = params[:action]
      flash.now[:error] = t("admin.flash.error", :name => @model_config.update.label, :action => t("admin.actions.#{action}d"))
      render whereto, :layout => 'rails_admin/form'
    end

    def check_for_cancel
      if params[:_continue]
        flash[:notice] = t("admin.flash.noaction")
        redirect_to rails_admin_list_path(:model_name => @abstract_model.to_param)
      end
    end

    def list_entries(other = {})
      options = {}
      options.merge!(get_sort_hash)
      options.merge!(get_sort_reverse_hash)
      options.merge!(get_query_hash(options))
      options.merge!(get_filter_hash(options))
      per_page = @model_config.list.items_per_page

      # external filter
      options.merge!(other)

      associations = @model_config.list.visible_fields.select {|f| f.association? }.map {|f| f.association[:name] }
      options.merge!(:include => associations) unless associations.empty?

      if params[:all]
        options.merge!(:limit => per_page * 2)
        @objects = @abstract_model.all(options).reverse
      else
        @current_page = (params[:page] || 1).to_i
        options.merge!(:page => @current_page, :per_page => per_page)
        @page_count, @objects = @abstract_model.paginated(options)
        options.delete(:page)
        options.delete(:per_page)
        options.delete(:offset)
        options.delete(:limit)
      end

      @record_count = @abstract_model.count(options)

      @page_type = @abstract_model.pretty_name.downcase
      @page_name = t("admin.list.select", :name => @model_config.list.label.downcase)
    end

    def associations_hash
      associations = {}
      @abstract_model.associations.each do |association|
        if [:has_many, :has_and_belongs_to_many].include?(association[:type])
          records = Array(@object.send(association[:name]))
          associations[association[:name]] = records.collect(&:id)
        end
      end
      associations
    end

  end
end<|MERGE_RESOLUTION|>--- conflicted
+++ resolved
@@ -58,27 +58,15 @@
       @page_name = t("admin.actions.create").capitalize + " " + @model_config.create.label.downcase
       @page_type = @abstract_model.pretty_name.downcase
 
-<<<<<<< HEAD
-      if @object.save
+      if @saved = @object.save
         AbstractHistory.create_history_item("Created #{@model_config.list.with(:object => @object).object_label}", @object, @abstract_model, _current_user)
-        redirect_to_on_success
-      else
-        render_error
-=======
-      @saved = (@object.save && update_all_associations)
+      end
+
       respond_to do |format|
         format.html do
           @saved ? redirect_to_on_success : render_error
         end
-        format.js #do
-          #render_error
-#          if @saved
-#            render :text => "OK"
-#          else
-#            render :layout => false
-#          end
-       # end
->>>>>>> 640c3d84
+        format.js
       end
     end
 
