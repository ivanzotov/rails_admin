--- conflicted
+++ resolved
@@ -55,12 +55,8 @@
       @page_name = t("admin.actions.create").capitalize + " " + @model_config.create.label.downcase
       @page_type = @abstract_model.pretty_name.downcase
 
-<<<<<<< HEAD
-      if @object.save && update_all_associations
+      if @object.save
         AbstractHistory.create_history_item("Created #{@model_config.bind(:object, @object).list.object_label}", @object, @abstract_model, _current_user)
-=======
-      if @object.save
->>>>>>> 71e02d7a
         redirect_to_on_success
       else
         render_error
@@ -81,17 +77,12 @@
       @page_type = @abstract_model.pretty_name.downcase
 
       @old_object = @object.clone
-<<<<<<< HEAD
-
-      @object.send :attributes=, @attributes, false
-      if @object.save && update_all_associations
-        AbstractHistory.create_update_history @abstract_model, @object, @cached_assocations_hash, associations_hash, @modified_assoc, @old_object, _current_user
-=======
+
       @object.attributes = @attributes
       @object.associations = params[:associations]
-      
+
       if @object.save
->>>>>>> 71e02d7a
+        AbstractHistory.create_update_history @abstract_model, @object, @cached_assocations_hash, associations_hash, @modified_assoc, @old_object, _current_user
         redirect_to_on_success
       else
         render_error :edit
