module RailsAdmin
  class MainController < RailsAdmin::ApplicationController
    before_filter :get_model, :except => [:index]
    before_filter :get_object, :only => [:edit, :update, :delete, :destroy]
    before_filter :get_bulk_objects, :only => [:bulk_delete, :bulk_destroy]
    before_filter :get_attributes, :only => [:create, :update]
    before_filter :check_for_cancel, :only => [:create, :update, :destroy, :bulk_destroy]

    def index
      @authorization_adapter.authorize(:index) if @authorization_adapter
      @page_name = t("admin.dashboard.pagename")
      @page_type = "dashboard"

      @history = AbstractHistory.history_latest_summaries
      # history listing with ref = 0 and section = 4
      @historyListing, @current_month = AbstractHistory.history_for_month(0, 4)

      @abstract_models = RailsAdmin::AbstractModel.all

      @most_recent_changes = {}
      @count = {}
      @max = 0
      @abstract_models.each do |t|
        current_count = t.count
        @max = current_count > @max ? current_count : @max
        @count[t.pretty_name] = current_count
        @most_recent_changes[t.pretty_name] = AbstractHistory.most_recent_history(t.pretty_name).last.try(:updated_at)
      end

      render :layout => 'rails_admin/dashboard'
    end

    def list
      @authorization_adapter.authorize(:list, @abstract_model) if @authorization_adapter
      list_entries
      @xhr = request.xhr?
      visible = lambda { @model_config.list.visible_fields.map {|f| f.name } }
      respond_to do |format|
        format.html { render :layout => @xhr ? false : 'rails_admin/list' }
        format.json { render :json => @objects.to_json(:only => visible.call) }
        format.xml { render :xml => @objects.to_json(:only => visible.call) }
      end
    end

    def new
      @object = @abstract_model.new
      if @authorization_adapter
        @authorization_adapter.attributes_for(:new, @abstract_model).each do |name, value|
          @object.send("#{name}=", value)
        end
        @authorization_adapter.authorize(:new, @abstract_model, @object)
      end
      @page_name = t("admin.actions.create").capitalize + " " + @model_config.label.downcase
      @page_type = @abstract_model.pretty_name.downcase
      render :layout => 'rails_admin/form'
    end

    def create
      @modified_assoc = []
      @object = @abstract_model.new
      if @authorization_adapter
        @authorization_adapter.attributes_for(:create, @abstract_model).each do |name, value|
          @object.send("#{name}=", value)
        end
        @authorization_adapter.authorize(:create, @abstract_model, @object)
      end
      @object.attributes = @attributes
      @object.associations = params[:associations]
      @page_name = t("admin.actions.create").capitalize + " " + @model_config.label.downcase
      @page_type = @abstract_model.pretty_name.downcase

      if @object.save
        AbstractHistory.create_history_item("Created #{@model_config.with(:object => @object).object_label}", @object, @abstract_model, _current_user)
        redirect_to_on_success
      else
        render_error
      end
    end

    def edit
      @authorization_adapter.authorize(:edit, @abstract_model, @object) if @authorization_adapter

      @page_name = t("admin.actions.update").capitalize + " " + @model_config.label.downcase
      @page_type = @abstract_model.pretty_name.downcase

      render :layout => 'rails_admin/form'
    end

    def update
      @authorization_adapter.authorize(:update, @abstract_model, @object) if @authorization_adapter

      @cached_assocations_hash = associations_hash
      @modified_assoc = []

      @page_name = t("admin.actions.update").capitalize + " " + @model_config.label.downcase
      @page_type = @abstract_model.pretty_name.downcase

      @old_object = @object.clone

      @object.attributes = @attributes
      @object.associations = params[:associations]

      if @object.save
        AbstractHistory.create_update_history @abstract_model, @object, @cached_assocations_hash, associations_hash, @modified_assoc, @old_object, _current_user
        redirect_to_on_success
      else
        render_error :edit
      end
    end

    def delete
      @authorization_adapter.authorize(:delete, @abstract_model, @object) if @authorization_adapter

      @page_name = t("admin.actions.delete").capitalize + " " + @model_config.label.downcase
      @page_type = @abstract_model.pretty_name.downcase

      render :layout => 'rails_admin/delete'
    end

    def destroy
      @authorization_adapter.authorize(:destroy, @abstract_model, @object) if @authorization_adapter

<<<<<<< HEAD
      @object = destroy_object
      flash[:notice] = t("admin.delete.flash_confirmation", :name => @model_config.list.label)
=======
      @object = @object.destroy
      flash[:notice] = t("admin.delete.flash_confirmation", :name => @model_config.label)
>>>>>>> 73df3962

      AbstractHistory.create_history_item("Destroyed #{@model_config.with(:object => @object).object_label}", @object, @abstract_model, _current_user)

      redirect_to rails_admin_list_path(:model_name => @abstract_model.to_param)
    end

    def bulk_delete
      @authorization_adapter.authorize(:bulk_delete, @abstract_model) if @authorization_adapter

      @page_name = t("admin.actions.delete").capitalize + " " + @model_config.label.downcase
      @page_type = @abstract_model.pretty_name.downcase

      render :layout => 'rails_admin/delete'
    end

    def bulk_destroy
      @authorization_adapter.authorize(:bulk_destroy, @abstract_model) if @authorization_adapter

      scope = @authorization_adapter && @authorization_adapter.query(params[:action].to_sym, @abstract_model)
      @destroyed_objects = bulk_destroy_objects(params[:bulk_ids], scope)

      @destroyed_objects.each do |object|
        message = "Destroyed #{@model_config.with(:object => object).object_label}"
        AbstractHistory.create_history_item(message, object, @abstract_model, _current_user)
      end

      redirect_to rails_admin_list_path(:model_name => @abstract_model.to_param)
    end

    def handle_error(e)
      if RailsAdmin::AuthenticationNotConfigured === e
        Rails.logger.error e.message
        Rails.logger.error e.backtrace.join("\n")

        @error = e
        render 'authentication_not_setup', :status => 401
      else
        super
      end
    end

    private

    # Destroy an object selecting the destroy strategy
    def destroy_object
      soft_destroy_method = get_soft_destroy_method

      if soft_destroy_method
        @object.send soft_destroy_method
      else
        @object.destroy
      end
    end

    # Destroy bulk objects selecting the destroy strategy
    def bulk_destroy_objects bulk_ids, scope
      soft_destroy_method = get_soft_destroy_method

      if soft_destroy_method
        @destroyed_objects = bulk_soft_destroy(scope, bulk_ids, soft_destroy_method)
      else
        @destroyed_objects = @abstract_model.destroy(bulk_ids, scope)
      end
    end

    # Performs a soft_destroy on the objects whose IDs are present in the bulk_ids array
    def bulk_soft_destroy scope, bulk_ids, soft_destroy_method
      scope ||= @abstract_model.model
      scope = scope.where(:id => bulk_ids)
      scope.to_a.each do |object|
        object.send soft_destroy_method
      end
    end


    def get_bulk_objects
      scope = @authorization_adapter && @authorization_adapter.query(params[:action].to_sym, @abstract_model)
      @bulk_ids = params[:bulk_ids]
      @bulk_objects = @abstract_model.get_bulk(@bulk_ids, scope)

      not_found unless @bulk_objects
    end

    def get_sort_hash
      sort = params[:sort] || RailsAdmin.config(@abstract_model).list.sort_by
      {:sort => sort}
    end

    def get_sort_reverse_hash
      sort_reverse = if params[:sort]
          params[:sort_reverse] == 'true'
      else
        not RailsAdmin.config(@abstract_model).list.sort_reverse?
      end
      {:sort_reverse => sort_reverse}
    end

    def get_query_hash(options)
      query = params[:query]
      return {} unless query
      statements = []
      values = []
      conditions = options[:conditions] || [""]
      table_name = @abstract_model.model.table_name

      @properties.select{|property| property[:type] == :string}.each do |property|
        statements << "(#{table_name}.#{property[:name]} LIKE ?)"
        values << "%#{query}%"
      end

      conditions[0] += " AND " unless conditions == [""]
      conditions[0] += statements.join(" OR ")
      conditions += values
      conditions != [""] ? {:conditions => conditions} : {}
    end

    def get_filter_hash(options)
      filter = params[:filter]
      return {} unless filter
      statements = []
      values = []
      conditions = options[:conditions] || [""]
      table_name = @abstract_model.model.table_name

      filter.each_pair do |key, value|
        @properties.select{|property| property[:type] == :boolean && property[:name] == key.to_sym}.each do |property|
          statements << "(#{table_name}.#{key} = ?)"
          values << (value == "true")
        end
      end

      conditions[0] += " AND " unless conditions == [""]
      conditions[0] += statements.join(" AND ")
      conditions += values
      conditions != [""] ? {:conditions => conditions} : {}
    end

    def get_attributes
      @attributes = params[@abstract_model.to_param] || {}
      @attributes.each do |key, value|
        # Deserialize the attribute if attribute is serialized
        if @abstract_model.model.serialized_attributes.keys.include?(key) and value.is_a? String
          @attributes[key] = YAML::load(value)
        end
        # Delete fields that are blank
        @attributes[key] = nil if value.blank?
      end
    end

    # If soft_destroy is configured as a Symbol it invokes a method with that name
    # If soft_destory is not a Symbol it invokes soft_destroy method
    # Else invokes destroy method
    def get_soft_destroy_method
      soft_destroy = @model_config.destroy.soft_destroy

      method = nil
      if Symbol === soft_destroy
        method = soft_destroy

      elsif soft_destroy
        method = :soft_destroy
      end

      if method
        return method if @abstract_model.model.instance_methods.include? method
        raise NoMethodError.new("#{@object} has no method #{soft_destroy}")
      else
        return nil
      end
    end
      
    def redirect_to_on_success
      param = @abstract_model.to_param
      pretty_name = @model_config.label
      action = params[:action]

      if params[:_add_another]
        flash[:notice] = t("admin.flash.successful", :name => pretty_name, :action => t("admin.actions.#{action}d"))
        redirect_to rails_admin_new_path(:model_name => param)
      elsif params[:_add_edit]
        flash[:notice] = t("admin.flash.successful", :name => pretty_name, :action => t("admin.actions.#{action}d"))
        redirect_to rails_admin_edit_path(:model_name => param, :id => @object.id)
      else
        flash[:notice] = t("admin.flash.successful", :name => pretty_name, :action => t("admin.actions.#{action}d"))
        redirect_to rails_admin_list_path(:model_name => param)
      end
    end

    def render_error whereto = :new
      action = params[:action]
      flash.now[:error] = t("admin.flash.error", :name => @model_config.label, :action => t("admin.actions.#{action}d"))
      render whereto, :layout => 'rails_admin/form'
    end

    def check_for_cancel
      if params[:_continue]
        flash[:notice] = t("admin.flash.noaction")
        redirect_to rails_admin_list_path(:model_name => @abstract_model.to_param)
      end
    end

    def list_entries(other = {})
      options = {}
      options.merge!(get_sort_hash)
      options.merge!(get_sort_reverse_hash)
      options.merge!(get_query_hash(options))
      options.merge!(get_filter_hash(options))
      per_page = @model_config.list.items_per_page

      scope = @authorization_adapter && @authorization_adapter.query(:list, @abstract_model)

      # external filter
      options.merge!(other)

      associations = @model_config.list.visible_fields.select {|f| f.association? }.map {|f| f.association[:name] }
      options.merge!(:include => associations) unless associations.empty?

      if params[:all]
        options.merge!(:limit => per_page * 2)
        @objects = @abstract_model.all(options, scope).reverse
      else
        @current_page = (params[:page] || 1).to_i
        options.merge!(:page => @current_page, :per_page => per_page)
        @page_count, @objects = @abstract_model.paginated(options, scope)
        options.delete(:page)
        options.delete(:per_page)
        options.delete(:offset)
        options.delete(:limit)
      end

      @record_count = @abstract_model.count(options, scope)

      @page_type = @abstract_model.pretty_name.downcase
      @page_name = t("admin.list.select", :name => @model_config.label.downcase)
    end

    def associations_hash
      associations = {}
      @abstract_model.associations.each do |association|
        if [:has_many, :has_and_belongs_to_many].include?(association[:type])
          records = Array(@object.send(association[:name]))
          associations[association[:name]] = records.collect(&:id)
        end
      end
      associations
    end

  end
end<|MERGE_RESOLUTION|>--- conflicted
+++ resolved
@@ -120,13 +120,8 @@
     def destroy
       @authorization_adapter.authorize(:destroy, @abstract_model, @object) if @authorization_adapter
 
-<<<<<<< HEAD
       @object = destroy_object
-      flash[:notice] = t("admin.delete.flash_confirmation", :name => @model_config.list.label)
-=======
-      @object = @object.destroy
       flash[:notice] = t("admin.delete.flash_confirmation", :name => @model_config.label)
->>>>>>> 73df3962
 
       AbstractHistory.create_history_item("Destroyed #{@model_config.with(:object => @object).object_label}", @object, @abstract_model, _current_user)
 
