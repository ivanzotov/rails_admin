module RailsAdmin
  class MainController < RailsAdmin::ApplicationController
    before_filter :get_model, :except => [:index]
    before_filter :get_object, :only => [:edit, :update, :delete, :destroy]
    before_filter :get_bulk_objects, :only => [:bulk_delete, :bulk_destroy]
    before_filter :get_attributes, :only => [:create, :update]
    before_filter :check_for_cancel, :only => [:create, :update, :destroy, :bulk_destroy]

    def index
      @authorization_adapter.authorize(:index) if @authorization_adapter
      @page_name = t("admin.dashboard.pagename")
      @page_type = "dashboard"

      @history = AbstractHistory.history_latest_summaries
      @month = DateTime.now.month
      @year = DateTime.now.year
      @history= AbstractHistory.history_for_month(@month, @year)

      @abstract_models = RailsAdmin::Config.visible_models.map(&:abstract_model)

      @most_recent_changes = {}
      @count = {}
      @max = 0
      @abstract_models.each do |t|
        current_count = t.count
        @max = current_count > @max ? current_count : @max
        @count[t.pretty_name] = current_count
        @most_recent_changes[t.pretty_name] = AbstractHistory.most_recent_history(t.pretty_name).last.try(:updated_at)
      end

      render :layout => 'rails_admin/dashboard'
    end

    def list
      @authorization_adapter.authorize(:list, @abstract_model) if @authorization_adapter
      list_entries
      visible = lambda { @model_config.list.visible_fields.map {|f| f.name } }
      respond_to do |format|
        format.html { render :layout => 'rails_admin/list' }
        format.js { render :layout => 'rails_admin/plain.html.erb' }
        format.json do
          if params[:compact]
            objects = []
            @objects.each do |object|
               objects << { :id => object.id, :label => @model_config.with(:object => object).object_label }
            end
            render :json => objects
          else
            render :json => @objects.to_json(:only => visible.call)
          end
        end
        format.xml { render :xml => @objects.to_json(:only => visible.call) }
      end
    end

    def new
      @object = @abstract_model.new
      if @authorization_adapter
        @authorization_adapter.attributes_for(:new, @abstract_model).each do |name, value|
          @object.send("#{name}=", value)
        end
        @authorization_adapter.authorize(:new, @abstract_model, @object)
      end
      @page_name = t("admin.actions.create").capitalize + " " + @model_config.label.downcase
      @page_type = @abstract_model.pretty_name.downcase
      respond_to do |format|
        format.html { render :layout => 'rails_admin/form' }
        format.js   { render :layout => 'rails_admin/plain.html.erb' }
      end
    end

    def create
      @modified_assoc = []
      @object = @abstract_model.new
      @model_config.create.fields.each {|f| f.parse_input(@attributes) if f.respond_to?(:parse_input) }
      if @authorization_adapter
        @authorization_adapter.attributes_for(:create, @abstract_model).each do |name, value|
          @object.send("#{name}=", value)
        end
        @authorization_adapter.authorize(:create, @abstract_model, @object)
      end
      @object.attributes = @attributes
      @object.associations = params[:associations]
      @page_name = t("admin.actions.create").capitalize + " " + @model_config.label.downcase
      @page_type = @abstract_model.pretty_name.downcase

      if @object.save
        object_label = @model_config.with(:object => @object).object_label
        AbstractHistory.create_history_item("Created #{object_label}", @object, @abstract_model, _current_user)
        respond_to do |format|
          format.html do
            redirect_to_on_success
          end
          format.js do
            render :json => {
              :id => @object.id,
              :label => object_label,
            }
          end
        end
      else
        render_error
      end
    end

    def edit
      @authorization_adapter.authorize(:edit, @abstract_model, @object) if @authorization_adapter

      @page_name = t("admin.actions.update").capitalize + " " + @model_config.label.downcase
      @page_type = @abstract_model.pretty_name.downcase

      render :layout => 'rails_admin/form'
    end

    def update
      @authorization_adapter.authorize(:update, @abstract_model, @object) if @authorization_adapter

      @cached_assocations_hash = associations_hash
      @modified_assoc = []

      @page_name = t("admin.actions.update").capitalize + " " + @model_config.label.downcase
      @page_type = @abstract_model.pretty_name.downcase

      @old_object = @object.clone

      @model_config.update.fields.each {|f| f.parse_input(@attributes) if f.respond_to?(:parse_input) }

      @object.attributes = @attributes
      @object.associations = params[:associations]

      if @object.save
        AbstractHistory.create_update_history @abstract_model, @object, @cached_assocations_hash, associations_hash, @modified_assoc, @old_object, _current_user
        redirect_to_on_success
      else
        render_error :edit
      end
    end

    def delete
      @authorization_adapter.authorize(:delete, @abstract_model, @object) if @authorization_adapter

      @page_name = t("admin.actions.delete").capitalize + " " + @model_config.label.downcase
      @page_type = @abstract_model.pretty_name.downcase

      render :layout => 'rails_admin/delete'
    end

    def destroy
      @authorization_adapter.authorize(:destroy, @abstract_model, @object) if @authorization_adapter

<<<<<<< HEAD
      @object.destroy
=======
      @object = destroy_object
>>>>>>> abb95ab5
      flash[:notice] = t("admin.delete.flash_confirmation", :name => @model_config.label)

      AbstractHistory.create_history_item("Destroyed #{@model_config.with(:object => @object).object_label}", @object, @abstract_model, _current_user)

      redirect_to rails_admin_list_path(:model_name => @abstract_model.to_param)
    end

    def bulk_delete
      @authorization_adapter.authorize(:bulk_delete, @abstract_model) if @authorization_adapter

      @page_name = t("admin.actions.delete").capitalize + " " + @model_config.label.downcase
      @page_type = @abstract_model.pretty_name.downcase

      render :layout => 'rails_admin/delete'
    end

    def bulk_destroy
      @authorization_adapter.authorize(:bulk_destroy, @abstract_model) if @authorization_adapter

      scope = @authorization_adapter && @authorization_adapter.query(params[:action].to_sym, @abstract_model)
      @destroyed_objects = bulk_destroy_objects(params[:bulk_ids], scope)

      @destroyed_objects.each do |object|
        message = "Destroyed #{@model_config.with(:object => object).object_label}"
        AbstractHistory.create_history_item(message, object, @abstract_model, _current_user)
      end

      redirect_to rails_admin_list_path(:model_name => @abstract_model.to_param)
    end

    def handle_error(e)
      if RailsAdmin::AuthenticationNotConfigured === e
        Rails.logger.error e.message
        Rails.logger.error e.backtrace.join("\n")

        @error = e
        render 'authentication_not_setup', :status => 401
      else
        super
      end
    end

    private

    # Destroy an object selecting the destroy strategy
    def destroy_object
      soft_destroy_method = get_soft_destroy_method

      if soft_destroy_method
        @object.send soft_destroy_method
      else
        @object.destroy
      end
    end

    # Destroy bulk objects selecting the destroy strategy
    def bulk_destroy_objects bulk_ids, scope
      soft_destroy_method = get_soft_destroy_method

      if soft_destroy_method
        @destroyed_objects = bulk_soft_destroy(scope, bulk_ids, soft_destroy_method)
      else
        @destroyed_objects = @abstract_model.destroy(bulk_ids, scope)
      end
    end

    # Performs a soft_destroy on the objects whose IDs are present in the bulk_ids array
    def bulk_soft_destroy scope, bulk_ids, soft_destroy_method
      scope ||= @abstract_model.model
      scope = scope.where(:id => bulk_ids)
      scope.to_a.each do |object|
        object.send soft_destroy_method
      end
    end


    def get_bulk_objects
      scope = @authorization_adapter && @authorization_adapter.query(params[:action].to_sym, @abstract_model)
      @bulk_ids = params[:bulk_ids]
      @bulk_objects = @abstract_model.get_bulk(@bulk_ids, scope)

      not_found unless @bulk_objects
    end

    def get_sort_hash
      sort = params[:sort] || RailsAdmin.config(@abstract_model).list.sort_by
      {:sort => sort}
    end

    def get_sort_reverse_hash
      sort_reverse = if params[:sort]
          params[:sort_reverse] == 'true'
      else
        not RailsAdmin.config(@abstract_model).list.sort_reverse?
      end
      {:sort_reverse => sort_reverse}
    end

    def get_query_hash(options)
      query = params[:query]
      return {} unless query
      field_search = !!query.index(":")
      statements = []
      values = []
      conditions = options[:conditions] || [""]
      table_name = @abstract_model.model.table_name
      # field search allows a search of the type "<fieldname>:<query>"
      if field_search
        field, query = query.split ":"
        return {} unless field && query
        @properties.select{|property| property[:name] == field.to_sym}.each do |property|
          statements << "(#{table_name}.#{property[:name]} = ?)"
          values << query
        end
      # search over all string fields  
      else
        @properties.select{|property| property[:type] == :string }.each do |property|
          statements << "(#{table_name}.#{property[:name]} LIKE ?)"
          values << "%#{query}%"
        end
      end

      conditions[0] += " AND " unless conditions == [""]
      conditions[0] += statements.join(" OR ")
      conditions += values
      conditions != [""] ? {:conditions => conditions} : {}
    end

    def get_filter_hash(options)
      filter = params[:filter]
      return {} unless filter
      statements = []
      values = []
      conditions = options[:conditions] || [""]
      table_name = @abstract_model.model.table_name

      filter.each_pair do |key, value|
        if field = @model_config.list.fields.find {|f| f.name == key.to_sym}
          case field.type
          when :string, :text
            statements << "(#{table_name}.#{key} LIKE ?)"
            values << value
          when :boolean
            statements << "(#{table_name}.#{key} = ?)"
            values << (value == "true")
          end
        end
      end

      conditions[0] += " AND " unless conditions == [""]
      conditions[0] += statements.join(" AND ")
      conditions += values
      conditions != [""] ? {:conditions => conditions} : {}
    end

    def get_attributes
      @attributes = params[@abstract_model.to_param.singularize] || {}
      @attributes.each do |key, value|
        # Deserialize the attribute if attribute is serialized
        if @abstract_model.model.serialized_attributes.keys.include?(key) and value.is_a? String
          @attributes[key] = YAML::load(value)
        end
        # Delete fields that are blank
        @attributes[key] = nil if value.blank?
      end
    end

    # If soft_destroy is configured as a Symbol it invokes a method with that name
    # If soft_destory is not a Symbol it invokes soft_destroy method
    # Else invokes destroy method
    def get_soft_destroy_method
      soft_destroy = @model_config.destroy.soft_destroy

      method = nil
      if Symbol === soft_destroy
        method = soft_destroy

      elsif soft_destroy
        method = :soft_destroy
      end

      if method
        return method if @abstract_model.model.instance_methods.include? method
        raise NoMethodError.new("#{@object} has no method #{soft_destroy}")
      else
        return nil
      end
    end
      
    def redirect_to_on_success
      param = @abstract_model.to_param
      pretty_name = @model_config.label
      action = params[:action]

      if params[:_add_another]
        flash[:notice] = t("admin.flash.successful", :name => pretty_name, :action => t("admin.actions.#{action}d"))
        redirect_to rails_admin_new_path(:model_name => param)
      elsif params[:_add_edit]
        flash[:notice] = t("admin.flash.successful", :name => pretty_name, :action => t("admin.actions.#{action}d"))
        redirect_to rails_admin_edit_path(:model_name => param, :id => @object.id)
      else
        flash[:notice] = t("admin.flash.successful", :name => pretty_name, :action => t("admin.actions.#{action}d"))
        redirect_to rails_admin_list_path(:model_name => param)
      end
    end

    def render_error whereto = :new
      action = params[:action]

      flash.now[:error] = t("admin.flash.error", :name => @model_config.label, :action => t("admin.actions.#{action}d"))

      if @object.errors[:base].size > 0
        flash.now[:error] << ". " << @object.errors[:base].to_s
      end

      respond_to do |format|
        format.html { render whereto, :layout => 'rails_admin/form', :status => :not_acceptable }
        format.js   { render whereto, :layout => 'rails_admin/plain.html.erb', :status => :not_acceptable  }
      end
    end

    def check_for_cancel
      if params[:_continue]
        flash[:notice] = t("admin.flash.noaction")
        redirect_to rails_admin_list_path(:model_name => @abstract_model.to_param)
      end
    end

    def list_entries(other = {})
      options = {}
      options.merge!(get_sort_hash)
      options.merge!(get_sort_reverse_hash)
      options.merge!(get_query_hash(options))
      options.merge!(get_filter_hash(options))
      per_page = @model_config.list.items_per_page

      scope = @authorization_adapter && @authorization_adapter.query(:list, @abstract_model)

      # external filter
      options.merge!(other)

      associations = @model_config.list.visible_fields.select {|f| f.association? && !f.polymorphic? }.map {|f| f.association[:name] }
      options.merge!(:include => associations) unless associations.empty?

      if params[:all]
        options.merge!(:limit => per_page * 2)
        @objects = @abstract_model.all(options, scope).reverse
      else
        @current_page = (params[:page] || 1).to_i
        options.merge!(:page => @current_page, :per_page => per_page)
        @page_count, @objects = @abstract_model.paginated(options, scope)
        options.delete(:page)
        options.delete(:per_page)
        options.delete(:offset)
        options.delete(:limit)
      end

      @record_count = @abstract_model.count(options, scope)

      @page_type = @abstract_model.pretty_name.downcase
      @page_name = t("admin.list.select", :name => @model_config.label.downcase)
    end

    def associations_hash
      associations = {}
      @abstract_model.associations.each do |association|
        if [:has_many, :has_and_belongs_to_many].include?(association[:type])
          records = Array(@object.send(association[:name]))
          associations[association[:name]] = records.collect(&:id)
        end
      end
      associations
    end

  end
end<|MERGE_RESOLUTION|>--- conflicted
+++ resolved
@@ -148,11 +148,7 @@
     def destroy
       @authorization_adapter.authorize(:destroy, @abstract_model, @object) if @authorization_adapter
 
-<<<<<<< HEAD
-      @object.destroy
-=======
       @object = destroy_object
->>>>>>> abb95ab5
       flash[:notice] = t("admin.delete.flash_confirmation", :name => @model_config.label)
 
       AbstractHistory.create_history_item("Destroyed #{@model_config.with(:object => @object).object_label}", @object, @abstract_model, _current_user)
