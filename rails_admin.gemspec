--- conflicted
+++ resolved
@@ -17,13 +17,9 @@
   spec.add_dependency 'rack-pjax', '~> 0.6'
   spec.add_dependency 'rails', '~> 3.1'
   spec.add_dependency 'remotipart', '~> 1.0'
-<<<<<<< HEAD
   spec.add_dependency 'safe_yaml', '~> 0.6'
   spec.add_dependency 'sass-rails', '~> 3.1'
-=======
-  spec.add_dependency 'sass-rails', '~> 3.1'
   spec.add_development_dependency 'bundler', '~> 1.0'
->>>>>>> 04a534db
   spec.authors = ["Erik Michaels-Ober", "Bogdan Gaza", "Petteri Kaapa", "Benoit Benezech"]
   spec.cert_chain = ['public_cert.pem']
   spec.description = %q{RailsAdmin is a Rails engine that provides an easy-to-use interface for managing your data.}
