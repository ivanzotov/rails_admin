# encoding: utf-8
require File.expand_path('../lib/rails_admin/version', __FILE__)

Gem::Specification.new do |gem|
  # If you add a dependency, please maintain alphabetical order
<<<<<<< HEAD
  gem.add_dependency 'builder', '~> 3.0.0'
  gem.add_dependency 'haml', ['>= 3.1.0', '< 3.3.0']
  gem.add_dependency 'rails', '~> 3.1.1'
  gem.add_dependency 'coffee-rails'
  gem.add_dependency 'bootstrap-sass'
  gem.add_dependency 'jquery-rails'
  gem.add_dependency 'kaminari', '~> 0.12.4'
  gem.add_development_dependency 'capybara', '~> 1.0'
  gem.add_development_dependency 'launchy', '~> 2.0'
  gem.add_development_dependency 'devise', '~> 1.4'
  gem.add_development_dependency 'factory_girl', '~> 2.0'
  gem.add_development_dependency 'generator_spec', '~> 0.8'
  gem.add_development_dependency 'paperclip', '~> 2.3'
  gem.add_development_dependency 'rspec-rails', '~> 2.6'
  gem.add_development_dependency 'simplecov', '~> 0.4'
=======
  gem.add_dependency 'builder', '~> 3.0'
  gem.add_dependency 'haml', '~> 3.1'
  gem.add_dependency 'rails', '~> 3.1'
  gem.add_dependency 'coffee-rails', '~> 3.1'
  gem.add_dependency 'bootstrap-sass', ['~> 1.3', '>= 1.3.1']
  gem.add_dependency 'jquery-rails', '~> 1.0'
  gem.add_development_dependency 'capybara'
  gem.add_development_dependency 'launchy'
  gem.add_development_dependency 'devise'
  gem.add_development_dependency 'factory_girl'
  gem.add_development_dependency 'generator_spec'
  gem.add_development_dependency 'paperclip'
  gem.add_development_dependency 'rspec-rails'
  gem.add_development_dependency 'simplecov'
>>>>>>> 849898ff
  gem.authors = ["Erik Michaels-Ober", "Bogdan Gaza", "Petteri Kaapa", "Benoit Benezech"]
  gem.description = %q{RailsAdmin is a Rails engine that provides an easy-to-use interface for managing your data.}
  gem.email = ['sferik@gmail.com', 'bogdan@cadmio.org', 'petteri.kaapa@gmail.com']
  gem.files = Dir['Gemfile', 'LICENSE.md', 'README.md', 'Rakefile', 'app/**/*', 'config/**/*', 'lib/**/*', 'public/**/*']
  gem.homepage = 'https://github.com/sferik/rails_admin'
  gem.name = 'rails_admin'
  gem.require_paths = ['lib']
  gem.required_rubygems_version = Gem::Requirement.new('>= 1.3.6')
  gem.summary = %q{Admin for Rails}
  gem.test_files = Dir['spec/**/*']
  gem.version = RailsAdmin::VERSION
end<|MERGE_RESOLUTION|>--- conflicted
+++ resolved
@@ -3,29 +3,13 @@
 
 Gem::Specification.new do |gem|
   # If you add a dependency, please maintain alphabetical order
-<<<<<<< HEAD
-  gem.add_dependency 'builder', '~> 3.0.0'
-  gem.add_dependency 'haml', ['>= 3.1.0', '< 3.3.0']
-  gem.add_dependency 'rails', '~> 3.1.1'
-  gem.add_dependency 'coffee-rails'
-  gem.add_dependency 'bootstrap-sass'
-  gem.add_dependency 'jquery-rails'
-  gem.add_dependency 'kaminari', '~> 0.12.4'
-  gem.add_development_dependency 'capybara', '~> 1.0'
-  gem.add_development_dependency 'launchy', '~> 2.0'
-  gem.add_development_dependency 'devise', '~> 1.4'
-  gem.add_development_dependency 'factory_girl', '~> 2.0'
-  gem.add_development_dependency 'generator_spec', '~> 0.8'
-  gem.add_development_dependency 'paperclip', '~> 2.3'
-  gem.add_development_dependency 'rspec-rails', '~> 2.6'
-  gem.add_development_dependency 'simplecov', '~> 0.4'
-=======
   gem.add_dependency 'builder', '~> 3.0'
   gem.add_dependency 'haml', '~> 3.1'
   gem.add_dependency 'rails', '~> 3.1'
   gem.add_dependency 'coffee-rails', '~> 3.1'
   gem.add_dependency 'bootstrap-sass', ['~> 1.3', '>= 1.3.1']
   gem.add_dependency 'jquery-rails', '~> 1.0'
+  gem.add_dependency 'kaminari', '~> 0.12.4'
   gem.add_development_dependency 'capybara'
   gem.add_development_dependency 'launchy'
   gem.add_development_dependency 'devise'
@@ -34,7 +18,6 @@
   gem.add_development_dependency 'paperclip'
   gem.add_development_dependency 'rspec-rails'
   gem.add_development_dependency 'simplecov'
->>>>>>> 849898ff
   gem.authors = ["Erik Michaels-Ober", "Bogdan Gaza", "Petteri Kaapa", "Benoit Benezech"]
   gem.description = %q{RailsAdmin is a Rails engine that provides an easy-to-use interface for managing your data.}
   gem.email = ['sferik@gmail.com', 'bogdan@cadmio.org', 'petteri.kaapa@gmail.com']
