# coding: utf-8
lib = File.expand_path('../lib', __FILE__)
$LOAD_PATH.unshift(lib) unless $LOAD_PATH.include?(lib)
require 'rails_admin/version'

Gem::Specification.new do |spec|
  # If you add a dependency, please maintain alphabetical order
  spec.add_dependency 'bootstrap-sass', '~> 2.2'
  spec.add_dependency 'builder', '~> 3.0'
<<<<<<< HEAD
  spec.add_dependency 'coffee-rails', '~> 4.0.0.beta1'
  spec.add_dependency 'font-awesome-sass-rails', ['~> 3.0', '>= 3.0.0.1']
=======
  spec.add_dependency 'coffee-rails', ['>= 3.1', '< 5']
  spec.add_dependency 'font-awesome-rails', '~> 3.0'
>>>>>>> a4cbb4c7
  spec.add_dependency 'haml', '~> 4.0'
  spec.add_dependency 'jquery-rails', ['>= 2.1', '< 4']
  spec.add_dependency 'jquery-ui-rails', ['>= 3.0', '< 5']
  spec.add_dependency 'kaminari', '~> 0.14'
  spec.add_dependency 'nested_form', '~> 0.3'
  spec.add_dependency 'rack-pjax', '~> 0.6'
  spec.add_dependency 'rails', '~> 4.0.0.beta1'
  spec.add_dependency 'remotipart', '~> 1.0'
  spec.add_dependency 'safe_yaml', '~> 0.6'
  spec.add_dependency 'sass-rails', '~> 4.0.0.beta1'
  spec.add_development_dependency 'bundler', '~> 1.0'
  spec.authors = ["Erik Michaels-Ober", "Bogdan Gaza", "Petteri Kaapa", "Benoit Benezech"]
  spec.cert_chain = ['certs/sferik.pem']
  spec.description = %q{RailsAdmin is a Rails engine that provides an easy-to-use interface for managing your data.}
  spec.email = ['sferik@gmail.com', 'bogdan@cadmio.org', 'petteri.kaapa@gmail.com']
  spec.files = Dir['Gemfile', 'LICENSE.md', 'README.md', 'Rakefile', 'app/**/*', 'config/**/*', 'lib/**/*', 'public/**/*']
  spec.licenses = ['MIT']
  spec.homepage = 'https://github.com/sferik/rails_admin'
  spec.name = 'rails_admin'
  spec.require_paths = ['lib']
  spec.required_rubygems_version = '>= 1.3.5'
  spec.signing_key = File.expand_path("~/.gem/private_key.pem") if $0 =~ /gem\z/
  spec.summary = %q{Admin for Rails}
  spec.test_files = Dir['spec/**/*']
  spec.version = RailsAdmin::Version
end<|MERGE_RESOLUTION|>--- conflicted
+++ resolved
@@ -7,13 +7,8 @@
   # If you add a dependency, please maintain alphabetical order
   spec.add_dependency 'bootstrap-sass', '~> 2.2'
   spec.add_dependency 'builder', '~> 3.0'
-<<<<<<< HEAD
-  spec.add_dependency 'coffee-rails', '~> 4.0.0.beta1'
-  spec.add_dependency 'font-awesome-sass-rails', ['~> 3.0', '>= 3.0.0.1']
-=======
   spec.add_dependency 'coffee-rails', ['>= 3.1', '< 5']
   spec.add_dependency 'font-awesome-rails', '~> 3.0'
->>>>>>> a4cbb4c7
   spec.add_dependency 'haml', '~> 4.0'
   spec.add_dependency 'jquery-rails', ['>= 2.1', '< 4']
   spec.add_dependency 'jquery-ui-rails', ['>= 3.0', '< 5']
