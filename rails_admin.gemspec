--- conflicted
+++ resolved
@@ -13,19 +13,11 @@
   gem.add_development_dependency 'simplecov', '~> 0.4'
   gem.add_development_dependency 'yard', '~> 0.7'
   gem.add_development_dependency 'ZenTest', '~> 4.5'
-<<<<<<< HEAD
   gem.add_runtime_dependency 'fastercsv'
-  gem.add_runtime_dependency 'haml', ['>= 3.0.0', '< 3.2.0']
+  gem.add_runtime_dependency 'haml', ['>= 3.1.0', '< 3.3.0']
   gem.add_runtime_dependency 'builder', '~> 3.0.0'
   gem.add_runtime_dependency 'rails', '~> 3.1.0.rc1'
-=======
-
-  gem.add_runtime_dependency 'builder', '~> 2.1.0'
   gem.add_runtime_dependency 'fastercsv', '~> 1.5.4'
-  gem.add_runtime_dependency 'haml', ['>= 3.1.0', '< 3.3.0']
-  gem.add_runtime_dependency 'rails', '~> 3.0.9'
-
->>>>>>> cc2ae990
   gem.authors = ["Erik Michaels-Ober", "Bogdan Gaza", "Petteri Kääpä"]
   gem.description = %q{RailsAdmin is a Rails engine that provides an easy-to-use interface for managing your data}
   gem.email = ['sferik@gmail.com', 'bogdan@cadmio.org', 'petteri.kaapa@gmail.com']
