# -*- encoding: utf-8 -*-
Gem::Specification.new do |gem|
  # If you add a dependency, please maintain alphabetical order
  gem.add_development_dependency 'devise', '~> 1.1'
  gem.add_development_dependency 'dummy_data', '~> 0.9'
  gem.add_development_dependency 'maruku', '~> 0.6'
  gem.add_development_dependency 'paperclip', '~> 2.3'
  gem.add_development_dependency 'rspec-rails', '~> 2.6'
  gem.add_development_dependency 'simplecov', '~> 0.4'
  gem.add_development_dependency 'webrat', '~> 0.7'
  gem.add_development_dependency 'yard', '~> 0.7'
  gem.add_development_dependency 'ZenTest', '~> 4.5'
  
  gem.add_runtime_dependency 'builder', '~> 2.1.0'
<<<<<<< HEAD
  gem.add_runtime_dependency 'haml', ['>= 3.0.0', '< 3.2.0']
=======
  gem.add_runtime_dependency 'fastercsv'
>>>>>>> ab3587e2
  gem.add_runtime_dependency 'rails', '~> 3.0.7'
  
  gem.authors = ["Erik Michaels-Ober", "Bogdan Gaza", "Petteri Kääpä"]
  gem.description = %q{RailsAdmin is a Rails engine that provides an easy-to-use interface for managing your data}
  gem.email = ['sferik@gmail.com', 'bogdan@cadmio.org', 'petteri.kaapa@gmail.com']
  gem.files = Dir['Gemfile', 'LICENSE.md', 'README.md', 'Rakefile', 'app/**/*', 'config/**/*', 'lib/**/*', 'public/**/*']
  gem.homepage = 'https://github.com/sferik/rails_admin'
  gem.name = 'rails_admin'
  gem.require_paths = ['lib']
  gem.required_rubygems_version = Gem::Requirement.new('>= 1.3.6')
  gem.summary = %q{Admin for Rails}
  gem.test_files = Dir['spec/**/*']
  # FIXME: this should reference RailsAdmin::VERSION but because of
  # http://jira.codehaus.org/browse/JRUBY-5319 we can't use "require"
  # in our gemspec
  gem.version = '0.0.1'
end<|MERGE_RESOLUTION|>--- conflicted
+++ resolved
@@ -1,4 +1,5 @@
 # -*- encoding: utf-8 -*-
+
 Gem::Specification.new do |gem|
   # If you add a dependency, please maintain alphabetical order
   gem.add_development_dependency 'devise', '~> 1.1'
@@ -12,11 +13,7 @@
   gem.add_development_dependency 'ZenTest', '~> 4.5'
   
   gem.add_runtime_dependency 'builder', '~> 2.1.0'
-<<<<<<< HEAD
   gem.add_runtime_dependency 'haml', ['>= 3.0.0', '< 3.2.0']
-=======
-  gem.add_runtime_dependency 'fastercsv'
->>>>>>> ab3587e2
   gem.add_runtime_dependency 'rails', '~> 3.0.7'
   
   gem.authors = ["Erik Michaels-Ober", "Bogdan Gaza", "Petteri Kääpä"]
